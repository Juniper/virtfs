--- conflicted
+++ resolved
@@ -832,13 +832,6 @@
 		memcpy(crypt_expected, challenge, AUTH_LENGTH);
 
 		/* Encrypt the Challenge with DES */
-<<<<<<< HEAD
-		DES_set_key((C_Block *)keystr, &ks);
-		DES_ecb_encrypt((C_Block *)challenge,
-				(C_Block *)crypt_expected, &ks, DES_ENCRYPT);
-		DES_ecb_encrypt((C_Block *)(challenge + PASSWD_LENGTH),
-				(C_Block *)(crypt_expected + PASSWD_LENGTH),
-=======
 		DES_set_key((const_DES_cblock *)keystr, &ks);
 		DES_ecb_encrypt((const_DES_cblock *)challenge,
 				(const_DES_cblock *)crypt_expected,
@@ -846,7 +839,6 @@
 		DES_ecb_encrypt((const_DES_cblock *)(challenge + PASSWD_LENGTH),
 				(const_DES_cblock *)(crypt_expected +
 				PASSWD_LENGTH),
->>>>>>> 5062b8b9
 				&ks, DES_ENCRYPT);
 
 		if (memcmp(crypt_expected, buf, AUTH_LENGTH) != 0) {
@@ -868,11 +860,7 @@
 	if (sres) {
 		*((uint32_t *) buf) = htonl(strlen(message));
 		stream_write(cfd, buf, 4);
-<<<<<<< HEAD
-                stream_write(cfd, message, strlen(message));
-=======
 		stream_write(cfd, message, strlen(message));
->>>>>>> 5062b8b9
 		goto done;
 	}
 
