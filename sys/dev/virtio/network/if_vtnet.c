/*-
 * SPDX-License-Identifier: BSD-2-Clause-FreeBSD
 *
 * Copyright (c) 2011, Bryan Venteicher <bryanv@FreeBSD.org>
 * All rights reserved.
 *
 * Redistribution and use in source and binary forms, with or without
 * modification, are permitted provided that the following conditions
 * are met:
 * 1. Redistributions of source code must retain the above copyright
 *    notice unmodified, this list of conditions, and the following
 *    disclaimer.
 * 2. Redistributions in binary form must reproduce the above copyright
 *    notice, this list of conditions and the following disclaimer in the
 *    documentation and/or other materials provided with the distribution.
 *
 * THIS SOFTWARE IS PROVIDED BY THE AUTHOR ``AS IS'' AND ANY EXPRESS OR
 * IMPLIED WARRANTIES, INCLUDING, BUT NOT LIMITED TO, THE IMPLIED WARRANTIES
 * OF MERCHANTABILITY AND FITNESS FOR A PARTICULAR PURPOSE ARE DISCLAIMED.
 * IN NO EVENT SHALL THE AUTHOR BE LIABLE FOR ANY DIRECT, INDIRECT,
 * INCIDENTAL, SPECIAL, EXEMPLARY, OR CONSEQUENTIAL DAMAGES (INCLUDING, BUT
 * NOT LIMITED TO, PROCUREMENT OF SUBSTITUTE GOODS OR SERVICES; LOSS OF USE,
 * DATA, OR PROFITS; OR BUSINESS INTERRUPTION) HOWEVER CAUSED AND ON ANY
 * THEORY OF LIABILITY, WHETHER IN CONTRACT, STRICT LIABILITY, OR TORT
 * (INCLUDING NEGLIGENCE OR OTHERWISE) ARISING IN ANY WAY OUT OF THE USE OF
 * THIS SOFTWARE, EVEN IF ADVISED OF THE POSSIBILITY OF SUCH DAMAGE.
 */

/* Driver for VirtIO network devices. */

#include <sys/cdefs.h>
__FBSDID("$FreeBSD$");

#include <sys/param.h>
#include <sys/eventhandler.h>
#include <sys/systm.h>
#include <sys/kernel.h>
#include <sys/sockio.h>
#include <sys/mbuf.h>
#include <sys/malloc.h>
#include <sys/module.h>
#include <sys/socket.h>
#include <sys/sysctl.h>
#include <sys/random.h>
#include <sys/sglist.h>
#include <sys/lock.h>
#include <sys/mutex.h>
#include <sys/taskqueue.h>
#include <sys/smp.h>
#include <machine/smp.h>

#include <vm/uma.h>

#include <net/debugnet.h>
#include <net/ethernet.h>
#include <net/pfil.h>
#include <net/if.h>
#include <net/if_var.h>
#include <net/if_arp.h>
#include <net/if_dl.h>
#include <net/if_types.h>
#include <net/if_media.h>
#include <net/if_vlan_var.h>

#include <net/bpf.h>

#include <netinet/in_systm.h>
#include <netinet/in.h>
#include <netinet/ip.h>
#include <netinet/ip6.h>
#include <netinet6/ip6_var.h>
#include <netinet/udp.h>
#include <netinet/tcp.h>

#include <machine/bus.h>
#include <machine/resource.h>
#include <sys/bus.h>
#include <sys/rman.h>

#include <dev/virtio/virtio.h>
#include <dev/virtio/virtqueue.h>
#include <dev/virtio/network/virtio_net.h>
#include <dev/virtio/network/if_vtnetvar.h>
#include "virtio_if.h"

#include "opt_inet.h"
#include "opt_inet6.h"

static int	vtnet_modevent(module_t, int, void *);

static int	vtnet_probe(device_t);
static int	vtnet_attach(device_t);
static int	vtnet_detach(device_t);
static int	vtnet_suspend(device_t);
static int	vtnet_resume(device_t);
static int	vtnet_shutdown(device_t);
static int	vtnet_attach_completed(device_t);
static int	vtnet_config_change(device_t);

static void	vtnet_negotiate_features(struct vtnet_softc *);
static void	vtnet_setup_features(struct vtnet_softc *);
static int	vtnet_init_rxq(struct vtnet_softc *, int);
static int	vtnet_init_txq(struct vtnet_softc *, int);
static int	vtnet_alloc_rxtx_queues(struct vtnet_softc *);
static void	vtnet_free_rxtx_queues(struct vtnet_softc *);
static int	vtnet_alloc_rx_filters(struct vtnet_softc *);
static void	vtnet_free_rx_filters(struct vtnet_softc *);
static int	vtnet_alloc_virtqueues(struct vtnet_softc *);
static int	vtnet_setup_interface(struct vtnet_softc *);
static int	vtnet_change_mtu(struct vtnet_softc *, int);
static int	vtnet_ioctl(struct ifnet *, u_long, caddr_t);
static uint64_t	vtnet_get_counter(struct ifnet *, ift_counter);

static int	vtnet_rxq_populate(struct vtnet_rxq *);
static void	vtnet_rxq_free_mbufs(struct vtnet_rxq *);
static struct mbuf *
		vtnet_rx_alloc_buf(struct vtnet_softc *, int , struct mbuf **);
static int	vtnet_rxq_replace_lro_nomgr_buf(struct vtnet_rxq *,
		    struct mbuf *, int);
static int	vtnet_rxq_replace_buf(struct vtnet_rxq *, struct mbuf *, int);
static int	vtnet_rxq_enqueue_buf(struct vtnet_rxq *, struct mbuf *);
static int	vtnet_rxq_new_buf(struct vtnet_rxq *);
static int	vtnet_rxq_csum(struct vtnet_rxq *, struct mbuf *,
		     struct virtio_net_hdr *);
static void	vtnet_rxq_discard_merged_bufs(struct vtnet_rxq *, int);
static void	vtnet_rxq_discard_buf(struct vtnet_rxq *, struct mbuf *);
static int	vtnet_rxq_merged_eof(struct vtnet_rxq *, struct mbuf *, int);
static void	vtnet_rxq_input(struct vtnet_rxq *, struct mbuf *,
		    struct virtio_net_hdr *);
static int	vtnet_rxq_eof(struct vtnet_rxq *);
static void	vtnet_rx_vq_intr(void *);
static void	vtnet_rxq_tq_intr(void *, int);

static int	vtnet_txq_below_threshold(struct vtnet_txq *);
static int	vtnet_txq_notify(struct vtnet_txq *);
static void	vtnet_txq_free_mbufs(struct vtnet_txq *);
static int	vtnet_txq_offload_ctx(struct vtnet_txq *, struct mbuf *,
		    int *, int *, int *);
static int	vtnet_txq_offload_tso(struct vtnet_txq *, struct mbuf *, int,
		    int, struct virtio_net_hdr *);
static struct mbuf *
		vtnet_txq_offload(struct vtnet_txq *, struct mbuf *,
		    struct virtio_net_hdr *);
static int	vtnet_txq_enqueue_buf(struct vtnet_txq *, struct mbuf **,
		    struct vtnet_tx_header *);
static int	vtnet_txq_encap(struct vtnet_txq *, struct mbuf **, int);
#ifdef VTNET_LEGACY_TX
static void	vtnet_start_locked(struct vtnet_txq *, struct ifnet *);
static void	vtnet_start(struct ifnet *);
#else
static int	vtnet_txq_mq_start_locked(struct vtnet_txq *, struct mbuf *);
static int	vtnet_txq_mq_start(struct ifnet *, struct mbuf *);
static void	vtnet_txq_tq_deferred(void *, int);
#endif
static void	vtnet_txq_start(struct vtnet_txq *);
static void	vtnet_txq_tq_intr(void *, int);
static int	vtnet_txq_eof(struct vtnet_txq *);
static void	vtnet_tx_vq_intr(void *);
static void	vtnet_tx_start_all(struct vtnet_softc *);

#ifndef VTNET_LEGACY_TX
static void	vtnet_qflush(struct ifnet *);
#endif

static int	vtnet_watchdog(struct vtnet_txq *);
static void	vtnet_accum_stats(struct vtnet_softc *,
		    struct vtnet_rxq_stats *, struct vtnet_txq_stats *);
static void	vtnet_tick(void *);

static void	vtnet_start_taskqueues(struct vtnet_softc *);
static void	vtnet_free_taskqueues(struct vtnet_softc *);
static void	vtnet_drain_taskqueues(struct vtnet_softc *);

static void	vtnet_drain_rxtx_queues(struct vtnet_softc *);
static void	vtnet_stop_rendezvous(struct vtnet_softc *);
static void	vtnet_stop(struct vtnet_softc *);
static int	vtnet_virtio_reinit(struct vtnet_softc *);
static void	vtnet_init_rx_filters(struct vtnet_softc *);
static int	vtnet_init_rx_queues(struct vtnet_softc *);
static int	vtnet_init_tx_queues(struct vtnet_softc *);
static int	vtnet_init_rxtx_queues(struct vtnet_softc *);
static void	vtnet_set_active_vq_pairs(struct vtnet_softc *);
static int	vtnet_reinit(struct vtnet_softc *);
static void	vtnet_init_locked(struct vtnet_softc *);
static void	vtnet_init(void *);

static void	vtnet_free_ctrl_vq(struct vtnet_softc *);
static void	vtnet_exec_ctrl_cmd(struct vtnet_softc *, void *,
		    struct sglist *, int, int);
static int	vtnet_ctrl_mac_cmd(struct vtnet_softc *, uint8_t *);
static int	vtnet_ctrl_mq_cmd(struct vtnet_softc *, uint16_t);
static int	vtnet_ctrl_rx_cmd(struct vtnet_softc *, int, int);
static int	vtnet_set_promisc(struct vtnet_softc *, int);
static int	vtnet_set_allmulti(struct vtnet_softc *, int);
static void	vtnet_attach_disable_promisc(struct vtnet_softc *);
static void	vtnet_rx_filter(struct vtnet_softc *);
static void	vtnet_rx_filter_mac(struct vtnet_softc *);
static int	vtnet_exec_vlan_filter(struct vtnet_softc *, int, uint16_t);
static void	vtnet_rx_filter_vlan(struct vtnet_softc *);
static void	vtnet_update_vlan_filter(struct vtnet_softc *, int, uint16_t);
static void	vtnet_register_vlan(void *, struct ifnet *, uint16_t);
static void	vtnet_unregister_vlan(void *, struct ifnet *, uint16_t);

static int	vtnet_is_link_up(struct vtnet_softc *);
static void	vtnet_update_link_status(struct vtnet_softc *);
static int	vtnet_ifmedia_upd(struct ifnet *);
static void	vtnet_ifmedia_sts(struct ifnet *, struct ifmediareq *);
static void	vtnet_get_hwaddr(struct vtnet_softc *);
static void	vtnet_set_hwaddr(struct vtnet_softc *);
static void	vtnet_vlan_tag_remove(struct mbuf *);
static void	vtnet_set_rx_process_limit(struct vtnet_softc *);
static void	vtnet_set_tx_intr_threshold(struct vtnet_softc *);

static void	vtnet_setup_rxq_sysctl(struct sysctl_ctx_list *,
		    struct sysctl_oid_list *, struct vtnet_rxq *);
static void	vtnet_setup_txq_sysctl(struct sysctl_ctx_list *,
		    struct sysctl_oid_list *, struct vtnet_txq *);
static void	vtnet_setup_queue_sysctl(struct vtnet_softc *);
static void	vtnet_setup_sysctl(struct vtnet_softc *);

static int	vtnet_rxq_enable_intr(struct vtnet_rxq *);
static void	vtnet_rxq_disable_intr(struct vtnet_rxq *);
static int	vtnet_txq_enable_intr(struct vtnet_txq *);
static void	vtnet_txq_disable_intr(struct vtnet_txq *);
static void	vtnet_enable_rx_interrupts(struct vtnet_softc *);
static void	vtnet_enable_tx_interrupts(struct vtnet_softc *);
static void	vtnet_enable_interrupts(struct vtnet_softc *);
static void	vtnet_disable_rx_interrupts(struct vtnet_softc *);
static void	vtnet_disable_tx_interrupts(struct vtnet_softc *);
static void	vtnet_disable_interrupts(struct vtnet_softc *);

static int	vtnet_tunable_int(struct vtnet_softc *, const char *, int);

#ifdef PR_1300428 /* FIXME: Needs rework to adapt to stable_11 changes */
static void	vtnet_rxq_accum_stats(struct vtnet_rxq *,
		    struct vtnet_rxq_stats *);
static void	vtnet_txq_accum_stats(struct vtnet_txq *,
		    struct vtnet_txq_stats *);
static void	vtnet_accumulate_stats(struct vtnet_softc *);
#endif

/* Tunables. */
static SYSCTL_NODE(_hw, OID_AUTO, vtnet, CTLFLAG_RD | CTLFLAG_MPSAFE, 0,
    "VNET driver parameters");
static int vtnet_csum_disable = 0;
TUNABLE_INT("hw.vtnet.csum_disable", &vtnet_csum_disable);
SYSCTL_INT(_hw_vtnet, OID_AUTO, csum_disable, CTLFLAG_RDTUN,
    &vtnet_csum_disable, 0, "Disables receive and send checksum offload");
static int vtnet_tso_disable = 0;
TUNABLE_INT("hw.vtnet.tso_disable", &vtnet_tso_disable);
SYSCTL_INT(_hw_vtnet, OID_AUTO, tso_disable, CTLFLAG_RDTUN, &vtnet_tso_disable,
    0, "Disables TCP Segmentation Offload");
static int vtnet_lro_disable = 0;
TUNABLE_INT("hw.vtnet.lro_disable", &vtnet_lro_disable);
SYSCTL_INT(_hw_vtnet, OID_AUTO, lro_disable, CTLFLAG_RDTUN, &vtnet_lro_disable,
    0, "Disables TCP Large Receive Offload");
static int vtnet_mq_disable = 0;
TUNABLE_INT("hw.vtnet.mq_disable", &vtnet_mq_disable);
SYSCTL_INT(_hw_vtnet, OID_AUTO, mq_disable, CTLFLAG_RDTUN, &vtnet_mq_disable,
    0, "Disables Multi Queue support");
static int vtnet_mq_max_pairs = VTNET_MAX_QUEUE_PAIRS;
TUNABLE_INT("hw.vtnet.mq_max_pairs", &vtnet_mq_max_pairs);
SYSCTL_INT(_hw_vtnet, OID_AUTO, mq_max_pairs, CTLFLAG_RDTUN,
    &vtnet_mq_max_pairs, 0, "Sets the maximum number of Multi Queue pairs");
static int vtnet_rx_process_limit = 512;
TUNABLE_INT("hw.vtnet.rx_process_limit", &vtnet_rx_process_limit);
SYSCTL_INT(_hw_vtnet, OID_AUTO, rx_process_limit, CTLFLAG_RDTUN,
    &vtnet_rx_process_limit, 0,
    "Limits the number RX segments processed in a single pass");

static uma_zone_t vtnet_tx_header_zone;

static struct virtio_feature_desc vtnet_feature_desc[] = {
	{ VIRTIO_NET_F_CSUM,		"TxChecksum"	},
	{ VIRTIO_NET_F_GUEST_CSUM,	"RxChecksum"	},
	{ VIRTIO_NET_F_MAC,		"MacAddress"	},
	{ VIRTIO_NET_F_GSO,		"TxAllGSO"	},
	{ VIRTIO_NET_F_GUEST_TSO4,	"RxTSOv4"	},
	{ VIRTIO_NET_F_GUEST_TSO6,	"RxTSOv6"	},
	{ VIRTIO_NET_F_GUEST_ECN,	"RxECN"		},
	{ VIRTIO_NET_F_GUEST_UFO,	"RxUFO"		},
	{ VIRTIO_NET_F_HOST_TSO4,	"TxTSOv4"	},
	{ VIRTIO_NET_F_HOST_TSO6,	"TxTSOv6"	},
	{ VIRTIO_NET_F_HOST_ECN,	"TxTSOECN"	},
	{ VIRTIO_NET_F_HOST_UFO,	"TxUFO"		},
	{ VIRTIO_NET_F_MRG_RXBUF,	"MrgRxBuf"	},
	{ VIRTIO_NET_F_STATUS,		"Status"	},
	{ VIRTIO_NET_F_CTRL_VQ,		"ControlVq"	},
	{ VIRTIO_NET_F_CTRL_RX,		"RxMode"	},
	{ VIRTIO_NET_F_CTRL_VLAN,	"VLanFilter"	},
	{ VIRTIO_NET_F_CTRL_RX_EXTRA,	"RxModeExtra"	},
	{ VIRTIO_NET_F_GUEST_ANNOUNCE,	"GuestAnnounce"	},
	{ VIRTIO_NET_F_MQ,		"Multiqueue"	},
	{ VIRTIO_NET_F_CTRL_MAC_ADDR,	"SetMacAddress"	},

	{ 0, NULL }
};

static device_method_t vtnet_methods[] = {
	/* Device methods. */
	DEVMETHOD(device_probe,			vtnet_probe),
	DEVMETHOD(device_attach,		vtnet_attach),
	DEVMETHOD(device_detach,		vtnet_detach),
	DEVMETHOD(device_suspend,		vtnet_suspend),
	DEVMETHOD(device_resume,		vtnet_resume),
	DEVMETHOD(device_shutdown,		vtnet_shutdown),

	/* VirtIO methods. */
	DEVMETHOD(virtio_attach_completed,	vtnet_attach_completed),
	DEVMETHOD(virtio_config_change,		vtnet_config_change),

	DEVMETHOD_END
};

#ifdef DEV_NETMAP
#include <dev/netmap/if_vtnet_netmap.h>
#endif /* DEV_NETMAP */

static driver_t vtnet_driver = {
	"vtnet",
	vtnet_methods,
	sizeof(struct vtnet_softc)
};
static devclass_t vtnet_devclass;

DRIVER_MODULE(vtnet, virtio_mmio, vtnet_driver, vtnet_devclass,
    vtnet_modevent, 0);
DRIVER_MODULE(vtnet, virtio_pci, vtnet_driver, vtnet_devclass,
    vtnet_modevent, 0);
MODULE_VERSION(vtnet, 1);
MODULE_DEPEND(vtnet, virtio, 1, 1, 1);
MODULE_DEPEND(vtnet, netstack, 1, 1, 1);
#ifdef DEV_NETMAP
MODULE_DEPEND(vtnet, netmap, 1, 1, 1);
#endif /* DEV_NETMAP */

VIRTIO_SIMPLE_PNPTABLE(vtnet, VIRTIO_ID_NETWORK, "VirtIO Networking Adapter");
VIRTIO_SIMPLE_PNPINFO(virtio_mmio, vtnet);
VIRTIO_SIMPLE_PNPINFO(virtio_pci, vtnet);

static int
vtnet_modevent(module_t mod, int type, void *unused)
{
	int error = 0;
	static int loaded = 0;

	switch (type) {
	case MOD_LOAD:
		if (loaded++ == 0) {
			vtnet_tx_header_zone = uma_zcreate("vtnet_tx_hdr",
				sizeof(struct vtnet_tx_header),
				NULL, NULL, NULL, NULL, 0, 0);
#ifdef DEBUGNET
			/*
			 * We need to allocate from this zone in the transmit path, so ensure
			 * that we have at least one item per header available.
			 * XXX add a separate zone like we do for mbufs? otherwise we may alloc
			 * buckets
			 */
			uma_zone_reserve(vtnet_tx_header_zone, DEBUGNET_MAX_IN_FLIGHT * 2);
			uma_prealloc(vtnet_tx_header_zone, DEBUGNET_MAX_IN_FLIGHT * 2);
#endif
		}
		break;
	case MOD_QUIESCE:
		if (uma_zone_get_cur(vtnet_tx_header_zone) > 0)
			error = EBUSY;
		break;
	case MOD_UNLOAD:
		if (--loaded == 0) {
			uma_zdestroy(vtnet_tx_header_zone);
			vtnet_tx_header_zone = NULL;
		}
		break;
	case MOD_SHUTDOWN:
		break;
	default:
		error = EOPNOTSUPP;
		break;
	}

	return (error);
}

static int
vtnet_probe(device_t dev)
{
	return (VIRTIO_SIMPLE_PROBE(dev, vtnet));
}

static int
vtnet_attach(device_t dev)
{
	struct vtnet_softc *sc;
	int error;

	sc = device_get_softc(dev);
	sc->vtnet_dev = dev;

	/* Register our feature descriptions. */
	virtio_set_feature_desc(dev, vtnet_feature_desc);

	VTNET_CORE_LOCK_INIT(sc);
	callout_init_mtx(&sc->vtnet_tick_ch, VTNET_CORE_MTX(sc), 0);

	vtnet_setup_sysctl(sc);
	vtnet_setup_features(sc);

	error = vtnet_alloc_rx_filters(sc);
	if (error) {
		device_printf(dev, "cannot allocate Rx filters\n");
		goto fail;
	}

	error = vtnet_alloc_rxtx_queues(sc);
	if (error) {
		device_printf(dev, "cannot allocate queues\n");
		goto fail;
	}

	error = vtnet_alloc_virtqueues(sc);
	if (error) {
		device_printf(dev, "cannot allocate virtqueues\n");
		goto fail;
	}

	error = vtnet_setup_interface(sc);
	if (error) {
		device_printf(dev, "cannot setup interface\n");
		goto fail;
	}

	error = virtio_setup_intr(dev, INTR_TYPE_NET);
	if (error) {
		device_printf(dev, "cannot setup virtqueue interrupts\n");
		/* BMV: This will crash if during boot! */
		ether_ifdetach(sc->vtnet_ifp);
		goto fail;
	}

#ifdef DEV_NETMAP
	vtnet_netmap_attach(sc);
#endif /* DEV_NETMAP */

	vtnet_start_taskqueues(sc);

fail:
	if (error)
		vtnet_detach(dev);

	return (error);
}

static int
vtnet_detach(device_t dev)
{
	struct vtnet_softc *sc;
	struct ifnet *ifp;

	sc = device_get_softc(dev);
	ifp = sc->vtnet_ifp;

	if (device_is_attached(dev)) {
		VTNET_CORE_LOCK(sc);
		vtnet_stop(sc);
		VTNET_CORE_UNLOCK(sc);

		callout_drain(&sc->vtnet_tick_ch);
		vtnet_drain_taskqueues(sc);

		ether_ifdetach(ifp);
	}

#ifdef DEV_NETMAP
	netmap_detach(ifp);
#endif /* DEV_NETMAP */

	vtnet_free_taskqueues(sc);

	if (sc->vtnet_vlan_attach != NULL) {
		EVENTHANDLER_DEREGISTER(vlan_config, sc->vtnet_vlan_attach);
		sc->vtnet_vlan_attach = NULL;
	}
	if (sc->vtnet_vlan_detach != NULL) {
		EVENTHANDLER_DEREGISTER(vlan_unconfig, sc->vtnet_vlan_detach);
		sc->vtnet_vlan_detach = NULL;
	}

	ifmedia_removeall(&sc->vtnet_media);

	if (ifp != NULL) {
		if_free(ifp);
		sc->vtnet_ifp = NULL;
	}

	vtnet_free_rxtx_queues(sc);
	vtnet_free_rx_filters(sc);

	if (sc->vtnet_ctrl_vq != NULL)
		vtnet_free_ctrl_vq(sc);

	VTNET_CORE_LOCK_DESTROY(sc);

	return (0);
}

static int
vtnet_suspend(device_t dev)
{
	struct vtnet_softc *sc;

	sc = device_get_softc(dev);

	VTNET_CORE_LOCK(sc);
	vtnet_stop(sc);
	sc->vtnet_flags |= VTNET_FLAG_SUSPENDED;
	VTNET_CORE_UNLOCK(sc);

	return (0);
}

static int
vtnet_resume(device_t dev)
{
	struct vtnet_softc *sc;
	struct ifnet *ifp;

	sc = device_get_softc(dev);
	ifp = sc->vtnet_ifp;

	VTNET_CORE_LOCK(sc);
	if (ifp->if_flags & IFF_UP)
		vtnet_init_locked(sc);
	sc->vtnet_flags &= ~VTNET_FLAG_SUSPENDED;
	VTNET_CORE_UNLOCK(sc);

	return (0);
}

static int
vtnet_shutdown(device_t dev)
{

	/*
	 * Suspend already does all of what we need to
	 * do here; we just never expect to be resumed.
	 */
	return (vtnet_suspend(dev));
}

static int
vtnet_attach_completed(device_t dev)
{

	vtnet_attach_disable_promisc(device_get_softc(dev));

	return (0);
}

static int
vtnet_config_change(device_t dev)
{
	struct vtnet_softc *sc;

	sc = device_get_softc(dev);

	VTNET_CORE_LOCK(sc);
	vtnet_update_link_status(sc);
	if (sc->vtnet_link_active != 0)
		vtnet_tx_start_all(sc);
	VTNET_CORE_UNLOCK(sc);

	return (0);
}

static void
vtnet_negotiate_features(struct vtnet_softc *sc)
{
	device_t dev;
	uint64_t mask, features;

	dev = sc->vtnet_dev;
	mask = 0;

	/*
	 * TSO and LRO are only available when their corresponding checksum
	 * offload feature is also negotiated.
	 */
	if (vtnet_tunable_int(sc, "csum_disable", vtnet_csum_disable)) {
		mask |= VIRTIO_NET_F_CSUM | VIRTIO_NET_F_GUEST_CSUM;
		mask |= VTNET_TSO_FEATURES | VTNET_LRO_FEATURES;
	}
	if (vtnet_tunable_int(sc, "tso_disable", vtnet_tso_disable))
		mask |= VTNET_TSO_FEATURES;
	if (vtnet_tunable_int(sc, "lro_disable", vtnet_lro_disable))
		mask |= VTNET_LRO_FEATURES;
#ifndef VTNET_LEGACY_TX
	if (vtnet_tunable_int(sc, "mq_disable", vtnet_mq_disable))
		mask |= VIRTIO_NET_F_MQ;
#else
	mask |= VIRTIO_NET_F_MQ;
#endif

	features = VTNET_FEATURES & ~mask;
	sc->vtnet_features = virtio_negotiate_features(dev, features);

	if (virtio_with_feature(dev, VTNET_LRO_FEATURES) &&
	    virtio_with_feature(dev, VIRTIO_NET_F_MRG_RXBUF) == 0) {
		/*
		 * LRO without mergeable buffers requires special care. This
		 * is not ideal because every receive buffer must be large
		 * enough to hold the maximum TCP packet, the Ethernet header,
		 * and the header. This requires up to 34 descriptors with
		 * MCLBYTES clusters. If we do not have indirect descriptors,
		 * LRO is disabled since the virtqueue will not contain very
		 * many receive buffers.
		 */
		if (!virtio_with_feature(dev, VIRTIO_RING_F_INDIRECT_DESC)) {
			device_printf(dev,
			    "LRO disabled due to both mergeable buffers and "
			    "indirect descriptors not negotiated\n");

			features &= ~VTNET_LRO_FEATURES;
			sc->vtnet_features =
			    virtio_negotiate_features(dev, features);
		} else
			sc->vtnet_flags |= VTNET_FLAG_LRO_NOMRG;
	}
}

static void
vtnet_setup_features(struct vtnet_softc *sc)
{
	device_t dev;

	dev = sc->vtnet_dev;

	vtnet_negotiate_features(sc);

	if (virtio_with_feature(dev, VIRTIO_RING_F_INDIRECT_DESC))
		sc->vtnet_flags |= VTNET_FLAG_INDIRECT;
	if (virtio_with_feature(dev, VIRTIO_RING_F_EVENT_IDX))
		sc->vtnet_flags |= VTNET_FLAG_EVENT_IDX;

	if (virtio_with_feature(dev, VIRTIO_NET_F_MAC)) {
		/* This feature should always be negotiated. */
		sc->vtnet_flags |= VTNET_FLAG_MAC;
	}

	if (virtio_with_feature(dev, VIRTIO_NET_F_MRG_RXBUF)) {
		sc->vtnet_flags |= VTNET_FLAG_MRG_RXBUFS;
		sc->vtnet_hdr_size = sizeof(struct virtio_net_hdr_mrg_rxbuf);
	} else
		sc->vtnet_hdr_size = sizeof(struct virtio_net_hdr);

	if (sc->vtnet_flags & VTNET_FLAG_MRG_RXBUFS)
		sc->vtnet_rx_nsegs = VTNET_MRG_RX_SEGS;
	else if (sc->vtnet_flags & VTNET_FLAG_LRO_NOMRG)
		sc->vtnet_rx_nsegs = VTNET_MAX_RX_SEGS;
	else
		sc->vtnet_rx_nsegs = VTNET_MIN_RX_SEGS;

	if (virtio_with_feature(dev, VIRTIO_NET_F_GSO) ||
	    virtio_with_feature(dev, VIRTIO_NET_F_HOST_TSO4) ||
	    virtio_with_feature(dev, VIRTIO_NET_F_HOST_TSO6))
		sc->vtnet_tx_nsegs = VTNET_MAX_TX_SEGS;
	else
		sc->vtnet_tx_nsegs = VTNET_MIN_TX_SEGS;

	if (virtio_with_feature(dev, VIRTIO_NET_F_CTRL_VQ)) {
		sc->vtnet_flags |= VTNET_FLAG_CTRL_VQ;

		if (virtio_with_feature(dev, VIRTIO_NET_F_CTRL_RX))
			sc->vtnet_flags |= VTNET_FLAG_CTRL_RX;
		if (virtio_with_feature(dev, VIRTIO_NET_F_CTRL_VLAN))
			sc->vtnet_flags |= VTNET_FLAG_VLAN_FILTER;
		if (virtio_with_feature(dev, VIRTIO_NET_F_CTRL_MAC_ADDR))
			sc->vtnet_flags |= VTNET_FLAG_CTRL_MAC;
	}

	if (virtio_with_feature(dev, VIRTIO_NET_F_MQ) &&
	    sc->vtnet_flags & VTNET_FLAG_CTRL_VQ) {
		sc->vtnet_max_vq_pairs = virtio_read_dev_config_2(dev,
		    offsetof(struct virtio_net_config, max_virtqueue_pairs));
	} else
		sc->vtnet_max_vq_pairs = 1;

	if (sc->vtnet_max_vq_pairs > 1) {
		/*
		 * Limit the maximum number of queue pairs to the lower of
		 * the number of CPUs and the configured maximum.
		 * The actual number of queues that get used may be less.
		 */
		int max;

		max = vtnet_tunable_int(sc, "mq_max_pairs", vtnet_mq_max_pairs);
		if (max > VIRTIO_NET_CTRL_MQ_VQ_PAIRS_MIN) {
			if (max > mp_ncpus)
				max = mp_ncpus;
			if (max > VIRTIO_NET_CTRL_MQ_VQ_PAIRS_MAX)
				max = VIRTIO_NET_CTRL_MQ_VQ_PAIRS_MAX;
			if (max > 1) {
				sc->vtnet_requested_vq_pairs = max;
				sc->vtnet_flags |= VTNET_FLAG_MULTIQ;
			}
		}
	}
}

static int
vtnet_init_rxq(struct vtnet_softc *sc, int id)
{
	struct vtnet_rxq *rxq;

	rxq = &sc->vtnet_rxqs[id];

	snprintf(rxq->vtnrx_name, sizeof(rxq->vtnrx_name), "%s-rx%d",
	    device_get_nameunit(sc->vtnet_dev), id);
	mtx_init(&rxq->vtnrx_mtx, rxq->vtnrx_name, NULL, MTX_DEF);

	rxq->vtnrx_sc = sc;
	rxq->vtnrx_id = id;

	rxq->vtnrx_sg = sglist_alloc(sc->vtnet_rx_nsegs, M_NOWAIT);
	if (rxq->vtnrx_sg == NULL)
		return (ENOMEM);

	NET_TASK_INIT(&rxq->vtnrx_intrtask, 0, vtnet_rxq_tq_intr, rxq);
	rxq->vtnrx_tq = taskqueue_create(rxq->vtnrx_name, M_NOWAIT,
	    taskqueue_thread_enqueue, &rxq->vtnrx_tq);

	return (rxq->vtnrx_tq == NULL ? ENOMEM : 0);
}

static int
vtnet_init_txq(struct vtnet_softc *sc, int id)
{
	struct vtnet_txq *txq;

	txq = &sc->vtnet_txqs[id];

	snprintf(txq->vtntx_name, sizeof(txq->vtntx_name), "%s-tx%d",
	    device_get_nameunit(sc->vtnet_dev), id);
	mtx_init(&txq->vtntx_mtx, txq->vtntx_name, NULL, MTX_DEF);

	txq->vtntx_sc = sc;
	txq->vtntx_id = id;

	txq->vtntx_sg = sglist_alloc(sc->vtnet_tx_nsegs, M_NOWAIT);
	if (txq->vtntx_sg == NULL)
		return (ENOMEM);

#ifndef VTNET_LEGACY_TX
	txq->vtntx_br = buf_ring_alloc(VTNET_DEFAULT_BUFRING_SIZE, M_DEVBUF,
	    M_NOWAIT, &txq->vtntx_mtx);
	if (txq->vtntx_br == NULL)
		return (ENOMEM);

	TASK_INIT(&txq->vtntx_defrtask, 0, vtnet_txq_tq_deferred, txq);
#endif
	TASK_INIT(&txq->vtntx_intrtask, 0, vtnet_txq_tq_intr, txq);
	txq->vtntx_tq = taskqueue_create(txq->vtntx_name, M_NOWAIT,
	    taskqueue_thread_enqueue, &txq->vtntx_tq);
	if (txq->vtntx_tq == NULL)
		return (ENOMEM);

	return (0);
}

static int
vtnet_alloc_rxtx_queues(struct vtnet_softc *sc)
{
	int i, npairs, error;

	npairs = sc->vtnet_max_vq_pairs;

	sc->vtnet_rxqs = malloc(sizeof(struct vtnet_rxq) * npairs, M_DEVBUF,
	    M_NOWAIT | M_ZERO);
	sc->vtnet_txqs = malloc(sizeof(struct vtnet_txq) * npairs, M_DEVBUF,
	    M_NOWAIT | M_ZERO);
	if (sc->vtnet_rxqs == NULL || sc->vtnet_txqs == NULL)
		return (ENOMEM);

	for (i = 0; i < npairs; i++) {
		error = vtnet_init_rxq(sc, i);
		if (error)
			return (error);
		error = vtnet_init_txq(sc, i);
		if (error)
			return (error);
	}

	vtnet_setup_queue_sysctl(sc);

	return (0);
}

static void
vtnet_destroy_rxq(struct vtnet_rxq *rxq)
{

	rxq->vtnrx_sc = NULL;
	rxq->vtnrx_id = -1;

	if (rxq->vtnrx_sg != NULL) {
		sglist_free(rxq->vtnrx_sg);
		rxq->vtnrx_sg = NULL;
	}

	if (mtx_initialized(&rxq->vtnrx_mtx) != 0)
		mtx_destroy(&rxq->vtnrx_mtx);
}

static void
vtnet_destroy_txq(struct vtnet_txq *txq)
{

	txq->vtntx_sc = NULL;
	txq->vtntx_id = -1;

	if (txq->vtntx_sg != NULL) {
		sglist_free(txq->vtntx_sg);
		txq->vtntx_sg = NULL;
	}

#ifndef VTNET_LEGACY_TX
	if (txq->vtntx_br != NULL) {
		buf_ring_free(txq->vtntx_br, M_DEVBUF);
		txq->vtntx_br = NULL;
	}
#endif

	if (mtx_initialized(&txq->vtntx_mtx) != 0)
		mtx_destroy(&txq->vtntx_mtx);
}

static void
vtnet_free_rxtx_queues(struct vtnet_softc *sc)
{
	int i;

	if (sc->vtnet_rxqs != NULL) {
		for (i = 0; i < sc->vtnet_max_vq_pairs; i++)
			vtnet_destroy_rxq(&sc->vtnet_rxqs[i]);
		free(sc->vtnet_rxqs, M_DEVBUF);
		sc->vtnet_rxqs = NULL;
	}

	if (sc->vtnet_txqs != NULL) {
		for (i = 0; i < sc->vtnet_max_vq_pairs; i++)
			vtnet_destroy_txq(&sc->vtnet_txqs[i]);
		free(sc->vtnet_txqs, M_DEVBUF);
		sc->vtnet_txqs = NULL;
	}
}

static int
vtnet_alloc_rx_filters(struct vtnet_softc *sc)
{

	if (sc->vtnet_flags & VTNET_FLAG_CTRL_RX) {
		sc->vtnet_mac_filter = malloc(sizeof(struct vtnet_mac_filter),
		    M_DEVBUF, M_NOWAIT | M_ZERO);
		if (sc->vtnet_mac_filter == NULL)
			return (ENOMEM);
	}

	if (sc->vtnet_flags & VTNET_FLAG_VLAN_FILTER) {
		sc->vtnet_vlan_filter = malloc(sizeof(uint32_t) *
		    VTNET_VLAN_FILTER_NWORDS, M_DEVBUF, M_NOWAIT | M_ZERO);
		if (sc->vtnet_vlan_filter == NULL)
			return (ENOMEM);
	}

	return (0);
}

static void
vtnet_free_rx_filters(struct vtnet_softc *sc)
{

	if (sc->vtnet_mac_filter != NULL) {
		free(sc->vtnet_mac_filter, M_DEVBUF);
		sc->vtnet_mac_filter = NULL;
	}

	if (sc->vtnet_vlan_filter != NULL) {
		free(sc->vtnet_vlan_filter, M_DEVBUF);
		sc->vtnet_vlan_filter = NULL;
	}
}

static int
vtnet_alloc_virtqueues(struct vtnet_softc *sc)
{
	device_t dev;
	struct vq_alloc_info *info;
	struct vtnet_rxq *rxq;
	struct vtnet_txq *txq;
	int i, idx, flags, nvqs, error;

	dev = sc->vtnet_dev;
	flags = 0;

	nvqs = sc->vtnet_max_vq_pairs * 2;
	if (sc->vtnet_flags & VTNET_FLAG_CTRL_VQ)
		nvqs++;

	info = malloc(sizeof(struct vq_alloc_info) * nvqs, M_TEMP, M_NOWAIT);
	if (info == NULL)
		return (ENOMEM);

	for (i = 0, idx = 0; i < sc->vtnet_max_vq_pairs; i++, idx+=2) {
		rxq = &sc->vtnet_rxqs[i];
		VQ_ALLOC_INFO_INIT(&info[idx], sc->vtnet_rx_nsegs,
		    vtnet_rx_vq_intr, rxq, &rxq->vtnrx_vq,
		    "%s-%d rx", device_get_nameunit(dev), rxq->vtnrx_id);

		txq = &sc->vtnet_txqs[i];
		VQ_ALLOC_INFO_INIT(&info[idx+1], sc->vtnet_tx_nsegs,
		    vtnet_tx_vq_intr, txq, &txq->vtntx_vq,
		    "%s-%d tx", device_get_nameunit(dev), txq->vtntx_id);
	}

	if (sc->vtnet_flags & VTNET_FLAG_CTRL_VQ) {
		VQ_ALLOC_INFO_INIT(&info[idx], 0, NULL, NULL,
		    &sc->vtnet_ctrl_vq, "%s ctrl", device_get_nameunit(dev));
	}

	/*
	 * Enable interrupt binding if this is multiqueue. This only matters
	 * when per-vq MSIX is available.
	 */
	if (sc->vtnet_flags & VTNET_FLAG_MULTIQ)
		flags |= 0;

	error = virtio_alloc_virtqueues(dev, flags, nvqs, info);
	free(info, M_TEMP);

	return (error);
}

static int
vtnet_setup_interface(struct vtnet_softc *sc)
{
	device_t dev;
	struct pfil_head_args pa;
	struct ifnet *ifp;

	dev = sc->vtnet_dev;

	ifp = sc->vtnet_ifp = if_alloc(IFT_ETHER);
	if (ifp == NULL) {
		device_printf(dev, "cannot allocate ifnet structure\n");
		return (ENOSPC);
	}

<<<<<<< HEAD
	if_initname_drv(ifp, device_get_name(dev), device_get_unit(dev));
#if 0 /* FIXME */
	if_initbaudrate(ifp, IF_Gbps(10));	/* Approx. */
#endif
	if_setsoftc(ifp, sc);
	if_setflags(ifp, IFF_BROADCAST | IFF_SIMPLEX | IFF_MULTICAST);
	if_setinitfn(ifp, vtnet_init);
	if_setioctlfn(ifp, vtnet_ioctl);
	if_setgetcounterfn(ifp, vtnet_get_counter);

=======
	if_initname(ifp, device_get_name(dev), device_get_unit(dev));
	ifp->if_baudrate = IF_Gbps(10);	/* Approx. */
	ifp->if_softc = sc;
	ifp->if_flags = IFF_BROADCAST | IFF_SIMPLEX | IFF_MULTICAST |
	    IFF_KNOWSEPOCH;
	ifp->if_init = vtnet_init;
	ifp->if_ioctl = vtnet_ioctl;
	ifp->if_get_counter = vtnet_get_counter;
>>>>>>> ef6a458f
#ifndef VTNET_LEGACY_TX
	ifp->if_transmit = vtnet_txq_mq_start;
	ifp->if_qflush = vtnet_qflush;
#else
	struct virtqueue *vq = sc->vtnet_txqs[0].vtntx_vq;
	ifp->if_start = vtnet_start;
	IFQ_SET_MAXLEN(&ifp->if_snd, virtqueue_size(vq) - 1);
	ifp->if_snd.ifq_drv_maxlen = virtqueue_size(vq) - 1;
	IFQ_SET_READY(&ifp->if_snd);
#endif

	ifmedia_init(&sc->vtnet_media, IFM_IMASK, vtnet_ifmedia_upd,
	    vtnet_ifmedia_sts);
	ifmedia_add(&sc->vtnet_media, VTNET_MEDIATYPE, 0, NULL);
	ifmedia_add(&sc->vtnet_media, IFM_ETHER | IFM_AUTO, 0, NULL);
	ifmedia_set(&sc->vtnet_media, VTNET_MEDIATYPE);

	/* Read (or generate) the MAC address for the adapter. */
	vtnet_get_hwaddr(sc);

	ether_ifattach(ifp, sc->vtnet_hwaddr);

	if (virtio_with_feature(dev, VIRTIO_NET_F_STATUS))
		ifp->if_capabilities |= IFCAP_LINKSTATE;

	/* Tell the upper layer(s) we support long frames. */
	ifp->if_hdrlen = sizeof(struct ether_vlan_header);
	ifp->if_capabilities |= IFCAP_JUMBO_MTU | IFCAP_VLAN_MTU;

	if (virtio_with_feature(dev, VIRTIO_NET_F_CSUM)) {
		ifp->if_capabilities |= IFCAP_TXCSUM | IFCAP_TXCSUM_IPV6;

		if (virtio_with_feature(dev, VIRTIO_NET_F_GSO)) {
			ifp->if_capabilities |= IFCAP_TSO4 | IFCAP_TSO6;
			sc->vtnet_flags |= VTNET_FLAG_TSO_ECN;
		} else {
			if (virtio_with_feature(dev, VIRTIO_NET_F_HOST_TSO4))
				ifp->if_capabilities |= IFCAP_TSO4;
			if (virtio_with_feature(dev, VIRTIO_NET_F_HOST_TSO6))
				ifp->if_capabilities |= IFCAP_TSO6;
			if (virtio_with_feature(dev, VIRTIO_NET_F_HOST_ECN))
				sc->vtnet_flags |= VTNET_FLAG_TSO_ECN;
		}

		if (ifp->if_capabilities & IFCAP_TSO)
			ifp->if_capabilities |= IFCAP_VLAN_HWTSO;
	}

	if (virtio_with_feature(dev, VIRTIO_NET_F_GUEST_CSUM)) {
		ifp->if_capabilities |= IFCAP_RXCSUM | IFCAP_RXCSUM_IPV6;

		if (virtio_with_feature(dev, VIRTIO_NET_F_GUEST_TSO4) ||
		    virtio_with_feature(dev, VIRTIO_NET_F_GUEST_TSO6))
			ifp->if_capabilities |= IFCAP_LRO;
	}

	if (ifp->if_capabilities & IFCAP_HWCSUM) {
		/*
		 * VirtIO does not support VLAN tagging, but we can fake
		 * it by inserting and removing the 802.1Q header during
		 * transmit and receive. We are then able to do checksum
		 * offloading of VLAN frames.
		 */
		ifp->if_capabilities |=
		    IFCAP_VLAN_HWTAGGING | IFCAP_VLAN_HWCSUM;
	}

	ifp->if_capenable = ifp->if_capabilities;

	/*
	 * Capabilities after here are not enabled by default.
	 */

	if (sc->vtnet_flags & VTNET_FLAG_VLAN_FILTER) {
		ifp->if_capabilities |= IFCAP_VLAN_HWFILTER;

		sc->vtnet_vlan_attach = EVENTHANDLER_REGISTER(vlan_config,
		    vtnet_register_vlan, sc, EVENTHANDLER_PRI_FIRST);
		sc->vtnet_vlan_detach = EVENTHANDLER_REGISTER(vlan_unconfig,
		    vtnet_unregister_vlan, sc, EVENTHANDLER_PRI_FIRST);
	}

	vtnet_set_rx_process_limit(sc);
	vtnet_set_tx_intr_threshold(sc);

	DEBUGNET_SET(ifp, vtnet);

	pa.pa_version = PFIL_VERSION;
	pa.pa_flags = PFIL_IN;
	pa.pa_type = PFIL_TYPE_ETHERNET;
	pa.pa_headname = ifp->if_xname;
	sc->vtnet_pfil = pfil_head_register(&pa);

	return (0);
}

static int
vtnet_change_mtu(struct vtnet_softc *sc, int new_mtu)
{
	struct ifnet *ifp;
	int frame_size, clsize;

	ifp = sc->vtnet_ifp;

	if (new_mtu < ETHERMIN || new_mtu > VTNET_MAX_MTU)
		return (EINVAL);

	frame_size = sc->vtnet_hdr_size + sizeof(struct ether_vlan_header) +
	    new_mtu;

	/*
	 * Based on the new MTU (and hence frame size) determine which
	 * cluster size is most appropriate for the receive queues.
	 */
	if (frame_size <= MCLBYTES) {
		clsize = MCLBYTES;
	} else if ((sc->vtnet_flags & VTNET_FLAG_MRG_RXBUFS) == 0) {
		/* Avoid going past 9K jumbos. */
		if (frame_size > MJUM9BYTES)
			return (EINVAL);
		clsize = MJUM9BYTES;
	} else
		clsize = MJUMPAGESIZE;

	ifp->if_mtu = new_mtu;
	sc->vtnet_rx_new_clsize = clsize;

	if (ifp->if_drv_flags & IFF_DRV_RUNNING) {
		ifp->if_drv_flags &= ~IFF_DRV_RUNNING;
		vtnet_init_locked(sc);
	}

	return (0);
}

static int
vtnet_ioctl(struct ifnet *ifp, u_long cmd, caddr_t data)
{
	struct vtnet_softc *sc;
	struct ifreq *ifr;
	int reinit, mask, error;

	sc = ifp->if_softc;
	ifr = (struct ifreq *) data;
	error = 0;

	switch (cmd) {
	case SIOCSIFMTU:
		if (ifp->if_mtu != ifr->ifr_mtu) {
			VTNET_CORE_LOCK(sc);
			error = vtnet_change_mtu(sc, ifr->ifr_mtu);
			VTNET_CORE_UNLOCK(sc);
		}
		break;

	case SIOCSIFFLAGS:
		VTNET_CORE_LOCK(sc);
		if ((ifp->if_flags & IFF_UP) == 0) {
			if (ifp->if_drv_flags & IFF_DRV_RUNNING)
				vtnet_stop(sc);
		} else if (ifp->if_drv_flags & IFF_DRV_RUNNING) {
			if ((ifp->if_flags ^ sc->vtnet_if_flags) &
			    (IFF_PROMISC | IFF_ALLMULTI)) {
				if (sc->vtnet_flags & VTNET_FLAG_CTRL_RX)
					vtnet_rx_filter(sc);
				else {
					ifp->if_flags |= IFF_PROMISC;
					if ((ifp->if_flags ^ sc->vtnet_if_flags)
					    & IFF_ALLMULTI)
						error = ENOTSUP;
				}
			}
		} else
			vtnet_init_locked(sc);

		if (error == 0)
			sc->vtnet_if_flags = ifp->if_flags;
		VTNET_CORE_UNLOCK(sc);
		break;

	case SIOCADDMULTI:
	case SIOCDELMULTI:
		if ((sc->vtnet_flags & VTNET_FLAG_CTRL_RX) == 0)
			break;
		VTNET_CORE_LOCK(sc);
		if (ifp->if_drv_flags & IFF_DRV_RUNNING)
			vtnet_rx_filter_mac(sc);
		VTNET_CORE_UNLOCK(sc);
		break;

	case SIOCSIFMEDIA:
	case SIOCGIFMEDIA:
		error = ifmedia_ioctl(ifp, ifr, &sc->vtnet_media, cmd);
		break;

	case SIOCSIFCAP:
		VTNET_CORE_LOCK(sc);
		mask = ifr->ifr_reqcap ^ ifp->if_capenable;

		if (mask & IFCAP_TXCSUM)
			ifp->if_capenable ^= IFCAP_TXCSUM;
		if (mask & IFCAP_TXCSUM_IPV6)
			ifp->if_capenable ^= IFCAP_TXCSUM_IPV6;
		if (mask & IFCAP_TSO4)
			ifp->if_capenable ^= IFCAP_TSO4;
		if (mask & IFCAP_TSO6)
			ifp->if_capenable ^= IFCAP_TSO6;

		if (mask & (IFCAP_RXCSUM | IFCAP_RXCSUM_IPV6 | IFCAP_LRO |
		    IFCAP_VLAN_HWFILTER)) {
			/* These Rx features require us to renegotiate. */
			reinit = 1;

			if (mask & IFCAP_RXCSUM)
				ifp->if_capenable ^= IFCAP_RXCSUM;
			if (mask & IFCAP_RXCSUM_IPV6)
				ifp->if_capenable ^= IFCAP_RXCSUM_IPV6;
			if (mask & IFCAP_LRO)
				ifp->if_capenable ^= IFCAP_LRO;
			if (mask & IFCAP_VLAN_HWFILTER)
				ifp->if_capenable ^= IFCAP_VLAN_HWFILTER;
		} else
			reinit = 0;

		if (mask & IFCAP_VLAN_HWTSO)
			ifp->if_capenable ^= IFCAP_VLAN_HWTSO;
		if (mask & IFCAP_VLAN_HWTAGGING)
			ifp->if_capenable ^= IFCAP_VLAN_HWTAGGING;

		if (reinit && (ifp->if_drv_flags & IFF_DRV_RUNNING)) {
			ifp->if_drv_flags &= ~IFF_DRV_RUNNING;
			vtnet_init_locked(sc);
		}

		VTNET_CORE_UNLOCK(sc);
		VLAN_CAPABILITIES(ifp);

		break;

	default:
		error = ether_ioctl(ifp, cmd, data);
		break;
	}

	VTNET_CORE_LOCK_ASSERT_NOTOWNED(sc);

	return (error);
}

static int
vtnet_rxq_populate(struct vtnet_rxq *rxq)
{
	struct virtqueue *vq;
	int nbufs, error;

#ifdef DEV_NETMAP
	error = vtnet_netmap_rxq_populate(rxq);
	if (error >= 0)
		return (error);
#endif  /* DEV_NETMAP */

	vq = rxq->vtnrx_vq;
	error = ENOSPC;

	for (nbufs = 0; !virtqueue_full(vq); nbufs++) {
		error = vtnet_rxq_new_buf(rxq);
		if (error)
			break;
	}

	if (nbufs > 0) {
		virtqueue_notify(vq);
		/*
		 * EMSGSIZE signifies the virtqueue did not have enough
		 * entries available to hold the last mbuf. This is not
		 * an error.
		 */
		if (error == EMSGSIZE)
			error = 0;
	}

	return (error);
}

static void
vtnet_rxq_free_mbufs(struct vtnet_rxq *rxq)
{
	struct virtqueue *vq;
	struct mbuf *m;
	int last;
#ifdef DEV_NETMAP
	int netmap_bufs = vtnet_netmap_queue_on(rxq->vtnrx_sc, NR_RX,
						rxq->vtnrx_id);
#else  /* !DEV_NETMAP */
	int netmap_bufs = 0;
#endif /* !DEV_NETMAP */

	vq = rxq->vtnrx_vq;
	last = 0;

	while ((m = virtqueue_drain(vq, &last)) != NULL) {
		if (!netmap_bufs)
			m_freem(m);
	}

	KASSERT(virtqueue_empty(vq),
	    ("%s: mbufs remaining in rx queue %p", __func__, rxq));
}

static struct mbuf *
vtnet_rx_alloc_buf(struct vtnet_softc *sc, int nbufs, struct mbuf **m_tailp)
{
	struct mbuf *m_head, *m_tail, *m;
	int i, clsize;

	clsize = sc->vtnet_rx_clsize;

	KASSERT(nbufs == 1 || sc->vtnet_flags & VTNET_FLAG_LRO_NOMRG,
	    ("%s: chained mbuf %d request without LRO_NOMRG", __func__, nbufs));

	m_head = m_getjcl(M_NOWAIT, MT_DATA, M_PKTHDR, clsize);
	if (m_head == NULL)
		goto fail;

	m_head->m_len = clsize;
	m_tail = m_head;

	/* Allocate the rest of the chain. */
	for (i = 1; i < nbufs; i++) {
		m = m_getjcl(M_NOWAIT, MT_DATA, 0, clsize);
		if (m == NULL)
			goto fail;

		m->m_len = clsize;
		m_tail->m_next = m;
		m_tail = m;
	}

	if (m_tailp != NULL)
		*m_tailp = m_tail;

	return (m_head);

fail:
	sc->vtnet_stats.mbuf_alloc_failed++;
	m_freem(m_head);

	return (NULL);
}

/*
 * Slow path for when LRO without mergeable buffers is negotiated.
 */
static int
vtnet_rxq_replace_lro_nomgr_buf(struct vtnet_rxq *rxq, struct mbuf *m0,
    int len0)
{
	struct vtnet_softc *sc;
	struct mbuf *m, *m_prev;
	struct mbuf *m_new, *m_tail;
	int len, clsize, nreplace, error;

	sc = rxq->vtnrx_sc;
	clsize = sc->vtnet_rx_clsize;

	m_prev = NULL;
	m_tail = NULL;
	nreplace = 0;

	m = m0;
	len = len0;

	/*
	 * Since these mbuf chains are so large, we avoid allocating an
	 * entire replacement chain if possible. When the received frame
	 * did not consume the entire chain, the unused mbufs are moved
	 * to the replacement chain.
	 */
	while (len > 0) {
		/*
		 * Something is seriously wrong if we received a frame
		 * larger than the chain. Drop it.
		 */
		if (m == NULL) {
			sc->vtnet_stats.rx_frame_too_large++;
			return (EMSGSIZE);
		}

		/* We always allocate the same cluster size. */
		KASSERT(m->m_len == clsize,
		    ("%s: mbuf size %d is not the cluster size %d",
		    __func__, m->m_len, clsize));

		m->m_len = MIN(m->m_len, len);
		len -= m->m_len;

		m_prev = m;
		m = m->m_next;
		nreplace++;
	}

	KASSERT(nreplace <= sc->vtnet_rx_nmbufs,
	    ("%s: too many replacement mbufs %d max %d", __func__, nreplace,
	    sc->vtnet_rx_nmbufs));

	m_new = vtnet_rx_alloc_buf(sc, nreplace, &m_tail);
	if (m_new == NULL) {
		m_prev->m_len = clsize;
		return (ENOBUFS);
	}

	/*
	 * Move any unused mbufs from the received chain onto the end
	 * of the new chain.
	 */
	if (m_prev->m_next != NULL) {
		m_tail->m_next = m_prev->m_next;
		m_prev->m_next = NULL;
	}

	error = vtnet_rxq_enqueue_buf(rxq, m_new);
	if (error) {
		/*
		 * BAD! We could not enqueue the replacement mbuf chain. We
		 * must restore the m0 chain to the original state if it was
		 * modified so we can subsequently discard it.
		 *
		 * NOTE: The replacement is suppose to be an identical copy
		 * to the one just dequeued so this is an unexpected error.
		 */
		sc->vtnet_stats.rx_enq_replacement_failed++;

		if (m_tail->m_next != NULL) {
			m_prev->m_next = m_tail->m_next;
			m_tail->m_next = NULL;
		}

		m_prev->m_len = clsize;
		m_freem(m_new);
	}

	return (error);
}

static int
vtnet_rxq_replace_buf(struct vtnet_rxq *rxq, struct mbuf *m, int len)
{
	struct vtnet_softc *sc;
	struct mbuf *m_new;
	int error;

	sc = rxq->vtnrx_sc;

	KASSERT(sc->vtnet_flags & VTNET_FLAG_LRO_NOMRG || m->m_next == NULL,
	    ("%s: chained mbuf without LRO_NOMRG", __func__));

	if (m->m_next == NULL) {
		/* Fast-path for the common case of just one mbuf. */
		if (m->m_len < len)
			return (EINVAL);

		m_new = vtnet_rx_alloc_buf(sc, 1, NULL);
		if (m_new == NULL)
			return (ENOBUFS);

		error = vtnet_rxq_enqueue_buf(rxq, m_new);
		if (error) {
			/*
			 * The new mbuf is suppose to be an identical
			 * copy of the one just dequeued so this is an
			 * unexpected error.
			 */
			m_freem(m_new);
			sc->vtnet_stats.rx_enq_replacement_failed++;
		} else
			m->m_len = len;
	} else
		error = vtnet_rxq_replace_lro_nomgr_buf(rxq, m, len);

	return (error);
}

static int
vtnet_rxq_enqueue_buf(struct vtnet_rxq *rxq, struct mbuf *m)
{
	struct vtnet_softc *sc;
	struct sglist *sg;
	struct vtnet_rx_header *rxhdr;
	uint8_t *mdata;
	int offset, error;

	sc = rxq->vtnrx_sc;
	sg = rxq->vtnrx_sg;
	mdata = mtod(m, uint8_t *);

	VTNET_RXQ_LOCK_ASSERT(rxq);
	KASSERT(sc->vtnet_flags & VTNET_FLAG_LRO_NOMRG || m->m_next == NULL,
	    ("%s: chained mbuf without LRO_NOMRG", __func__));
	KASSERT(m->m_len == sc->vtnet_rx_clsize,
	    ("%s: unexpected cluster size %d/%d", __func__, m->m_len,
	     sc->vtnet_rx_clsize));

	sglist_reset(sg);
	if ((sc->vtnet_flags & VTNET_FLAG_MRG_RXBUFS) == 0) {
		MPASS(sc->vtnet_hdr_size == sizeof(struct virtio_net_hdr));
		rxhdr = (struct vtnet_rx_header *) mdata;
		sglist_append(sg, &rxhdr->vrh_hdr, sc->vtnet_hdr_size);
		offset = sizeof(struct vtnet_rx_header);
	} else
		offset = 0;

	sglist_append(sg, mdata + offset, m->m_len - offset);
	if (m->m_next != NULL) {
		error = sglist_append_mbuf(sg, m->m_next);
		MPASS(error == 0);
	}

	error = virtqueue_enqueue(rxq->vtnrx_vq, m, sg, 0, sg->sg_nseg);

	return (error);
}

static int
vtnet_rxq_new_buf(struct vtnet_rxq *rxq)
{
	struct vtnet_softc *sc;
	struct mbuf *m;
	int error;

	sc = rxq->vtnrx_sc;

	m = vtnet_rx_alloc_buf(sc, sc->vtnet_rx_nmbufs, NULL);
	if (m == NULL)
		return (ENOBUFS);

	error = vtnet_rxq_enqueue_buf(rxq, m);
	if (error)
		m_freem(m);

	return (error);
}

/*
 * Use the checksum offset in the VirtIO header to set the
 * correct CSUM_* flags.
 */
static int
vtnet_rxq_csum_by_offset(struct vtnet_rxq *rxq, struct mbuf *m,
    uint16_t eth_type, int ip_start, struct virtio_net_hdr *hdr)
{
	struct vtnet_softc *sc;
#if defined(INET) || defined(INET6)
	int offset = hdr->csum_start + hdr->csum_offset;
#endif

	sc = rxq->vtnrx_sc;

	/* Only do a basic sanity check on the offset. */
	switch (eth_type) {
#if defined(INET)
	case ETHERTYPE_IP:
		if (__predict_false(offset < ip_start + sizeof(struct ip)))
			return (1);
		break;
#endif
#if defined(INET6)
	case ETHERTYPE_IPV6:
		if (__predict_false(offset < ip_start + sizeof(struct ip6_hdr)))
			return (1);
		break;
#endif
	default:
		sc->vtnet_stats.rx_csum_bad_ethtype++;
		return (1);
	}

	/*
	 * Use the offset to determine the appropriate CSUM_* flags. This is
	 * a bit dirty, but we can get by with it since the checksum offsets
	 * happen to be different. We assume the host host does not do IPv4
	 * header checksum offloading.
	 */
	switch (hdr->csum_offset) {
	case offsetof(struct udphdr, uh_sum):
	case offsetof(struct tcphdr, th_sum):
		m->m_pkthdr.csum_flags |= CSUM_DATA_VALID | CSUM_PSEUDO_HDR;
		m->m_pkthdr.csum_data = 0xFFFF;
		break;
	default:
		sc->vtnet_stats.rx_csum_bad_offset++;
		return (1);
	}

	return (0);
}

static int
vtnet_rxq_csum_by_parse(struct vtnet_rxq *rxq, struct mbuf *m,
    uint16_t eth_type, int ip_start, struct virtio_net_hdr *hdr)
{
	struct vtnet_softc *sc;
	int offset, proto;

	sc = rxq->vtnrx_sc;

	switch (eth_type) {
#if defined(INET)
	case ETHERTYPE_IP: {
		struct ip *ip;
		if (__predict_false(m->m_len < ip_start + sizeof(struct ip)))
			return (1);
		ip = (struct ip *)(m->m_data + ip_start);
		proto = ip->ip_p;
		offset = ip_start + (ip->ip_hl << 2);
		break;
	}
#endif
#if defined(INET6)
	case ETHERTYPE_IPV6:
		if (__predict_false(m->m_len < ip_start +
		    sizeof(struct ip6_hdr)))
			return (1);
		offset = ip6_lasthdr(m, ip_start, IPPROTO_IPV6, &proto);
		if (__predict_false(offset < 0))
			return (1);
		break;
#endif
	default:
		sc->vtnet_stats.rx_csum_bad_ethtype++;
		return (1);
	}

	switch (proto) {
	case IPPROTO_TCP:
		if (__predict_false(m->m_len < offset + sizeof(struct tcphdr)))
			return (1);
		m->m_pkthdr.csum_flags |= CSUM_DATA_VALID | CSUM_PSEUDO_HDR;
		m->m_pkthdr.csum_data = 0xFFFF;
		break;
	case IPPROTO_UDP:
		if (__predict_false(m->m_len < offset + sizeof(struct udphdr)))
			return (1);
		m->m_pkthdr.csum_flags |= CSUM_DATA_VALID | CSUM_PSEUDO_HDR;
		m->m_pkthdr.csum_data = 0xFFFF;
		break;
	default:
		/*
		 * For the remaining protocols, FreeBSD does not support
		 * checksum offloading, so the checksum will be recomputed.
		 */
#if 0
		if_printf(sc->vtnet_ifp, "cksum offload of unsupported "
		    "protocol eth_type=%#x proto=%d csum_start=%d "
		    "csum_offset=%d\n", __func__, eth_type, proto,
		    hdr->csum_start, hdr->csum_offset);
#endif
		break;
	}

	return (0);
}

/*
 * Set the appropriate CSUM_* flags. Unfortunately, the information
 * provided is not directly useful to us. The VirtIO header gives the
 * offset of the checksum, which is all Linux needs, but this is not
 * how FreeBSD does things. We are forced to peek inside the packet
 * a bit.
 *
 * It would be nice if VirtIO gave us the L4 protocol or if FreeBSD
 * could accept the offsets and let the stack figure it out.
 */
static int
vtnet_rxq_csum(struct vtnet_rxq *rxq, struct mbuf *m,
    struct virtio_net_hdr *hdr)
{
	struct ether_header *eh;
	struct ether_vlan_header *evh;
	uint16_t eth_type;
	int offset, error;

	eh = mtod(m, struct ether_header *);
	eth_type = ntohs(eh->ether_type);
	if (eth_type == ETHERTYPE_VLAN) {
		/* BMV: We should handle nested VLAN tags too. */
		evh = mtod(m, struct ether_vlan_header *);
		eth_type = ntohs(evh->evl_proto);
		offset = sizeof(struct ether_vlan_header);
	} else
		offset = sizeof(struct ether_header);

	if (hdr->flags & VIRTIO_NET_HDR_F_NEEDS_CSUM)
		error = vtnet_rxq_csum_by_offset(rxq, m, eth_type, offset, hdr);
	else
		error = vtnet_rxq_csum_by_parse(rxq, m, eth_type, offset, hdr);

	return (error);
}

static void
vtnet_rxq_discard_merged_bufs(struct vtnet_rxq *rxq, int nbufs)
{
	struct mbuf *m;

	while (--nbufs > 0) {
		m = virtqueue_dequeue(rxq->vtnrx_vq, NULL);
		if (m == NULL)
			break;
		vtnet_rxq_discard_buf(rxq, m);
	}
}

static void
vtnet_rxq_discard_buf(struct vtnet_rxq *rxq, struct mbuf *m)
{
	int error;

	/*
	 * Requeue the discarded mbuf. This should always be successful
	 * since it was just dequeued.
	 */
	error = vtnet_rxq_enqueue_buf(rxq, m);
	KASSERT(error == 0,
	    ("%s: cannot requeue discarded mbuf %d", __func__, error));
}

static int
vtnet_rxq_merged_eof(struct vtnet_rxq *rxq, struct mbuf *m_head, int nbufs)
{
	struct vtnet_softc *sc;
	struct virtqueue *vq;
	struct mbuf *m, *m_tail;
	int len;

	sc = rxq->vtnrx_sc;
	vq = rxq->vtnrx_vq;
	m_tail = m_head;

	while (--nbufs > 0) {
		m = virtqueue_dequeue(vq, &len);
		if (m == NULL) {
			rxq->vtnrx_stats.vrxs_ierrors++;
			goto fail;
		}

		if (vtnet_rxq_new_buf(rxq) != 0) {
			rxq->vtnrx_stats.vrxs_iqdrops++;
			vtnet_rxq_discard_buf(rxq, m);
			if (nbufs > 1)
				vtnet_rxq_discard_merged_bufs(rxq, nbufs);
			goto fail;
		}

		if (m->m_len < len)
			len = m->m_len;

		m->m_len = len;
		m->m_flags &= ~M_PKTHDR;

		m_head->m_pkthdr.len += len;
		m_tail->m_next = m;
		m_tail = m;
	}

	return (0);

fail:
	sc->vtnet_stats.rx_mergeable_failed++;
	m_freem(m_head);

	return (1);
}

static void
vtnet_rxq_input(struct vtnet_rxq *rxq, struct mbuf *m,
    struct virtio_net_hdr *hdr)
{
	struct vtnet_softc *sc;
	struct ifnet *ifp;
	struct ether_header *eh;

	sc = rxq->vtnrx_sc;
	ifp = sc->vtnet_ifp;

	if (ifp->if_capenable & IFCAP_VLAN_HWTAGGING) {
		eh = mtod(m, struct ether_header *);
		if (eh->ether_type == htons(ETHERTYPE_VLAN)) {
			vtnet_vlan_tag_remove(m);
			/*
			 * With the 802.1Q header removed, update the
			 * checksum starting location accordingly.
			 */
			if (hdr->flags & VIRTIO_NET_HDR_F_NEEDS_CSUM)
				hdr->csum_start -= ETHER_VLAN_ENCAP_LEN;
		}
	}

	m->m_pkthdr.flowid = rxq->vtnrx_id;
	M_HASHTYPE_SET(m, M_HASHTYPE_OPAQUE);

	/*
	 * BMV: FreeBSD does not have the UNNECESSARY and PARTIAL checksum
	 * distinction that Linux does. Need to reevaluate if performing
	 * offloading for the NEEDS_CSUM case is really appropriate.
	 */
	if (hdr->flags & (VIRTIO_NET_HDR_F_NEEDS_CSUM |
	    VIRTIO_NET_HDR_F_DATA_VALID)) {
		if (vtnet_rxq_csum(rxq, m, hdr) == 0)
			rxq->vtnrx_stats.vrxs_csum++;
		else
			rxq->vtnrx_stats.vrxs_csum_failed++;
	}

	rxq->vtnrx_stats.vrxs_ipackets++;
	rxq->vtnrx_stats.vrxs_ibytes += m->m_pkthdr.len;

	VTNET_RXQ_UNLOCK(rxq);
	(*ifp->if_input)(ifp, m);
	VTNET_RXQ_LOCK(rxq);
}

static int
vtnet_rxq_eof(struct vtnet_rxq *rxq)
{
	struct virtio_net_hdr lhdr, *hdr;
	struct vtnet_softc *sc;
	struct ifnet *ifp;
	struct virtqueue *vq;
	struct mbuf *m, *mr;
	struct virtio_net_hdr_mrg_rxbuf *mhdr;
	int len, deq, nbufs, adjsz, count;
	pfil_return_t pfil;
	bool pfil_done;

	sc = rxq->vtnrx_sc;
	vq = rxq->vtnrx_vq;
	ifp = sc->vtnet_ifp;
	hdr = &lhdr;
	deq = 0;
	count = sc->vtnet_rx_process_limit;

	VTNET_RXQ_LOCK_ASSERT(rxq);

	while (count-- > 0) {
		m = virtqueue_dequeue(vq, &len);
		if (m == NULL)
			break;
		deq++;

		if (len < sc->vtnet_hdr_size + ETHER_HDR_LEN) {
			rxq->vtnrx_stats.vrxs_ierrors++;
			vtnet_rxq_discard_buf(rxq, m);
			continue;
		}

		if ((sc->vtnet_flags & VTNET_FLAG_MRG_RXBUFS) == 0) {
			nbufs = 1;
			adjsz = sizeof(struct vtnet_rx_header);
			/*
			 * Account for our pad inserted between the header
			 * and the actual start of the frame.
			 */
			len += VTNET_RX_HEADER_PAD;
		} else {
			mhdr = mtod(m, struct virtio_net_hdr_mrg_rxbuf *);
			nbufs = mhdr->num_buffers;
			adjsz = sizeof(struct virtio_net_hdr_mrg_rxbuf);
		}

		/*
		 * If we have enough data in first mbuf, run it through
		 * pfil as a memory buffer before dequeueing the rest.
		 */
		if (PFIL_HOOKED_IN(sc->vtnet_pfil) &&
		    len - adjsz >= ETHER_HDR_LEN + max_protohdr) {
			pfil = pfil_run_hooks(sc->vtnet_pfil,
			    m->m_data + adjsz, ifp,
			    (len - adjsz) | PFIL_MEMPTR | PFIL_IN, NULL);
			switch (pfil) {
			case PFIL_REALLOCED:
				mr = pfil_mem2mbuf(m->m_data + adjsz);
				vtnet_rxq_input(rxq, mr, hdr);
				/* FALLTHROUGH */
			case PFIL_DROPPED:
			case PFIL_CONSUMED:
				vtnet_rxq_discard_buf(rxq, m);
				if (nbufs > 1)
					vtnet_rxq_discard_merged_bufs(rxq,
					    nbufs);
				continue;
			default:
				KASSERT(pfil == PFIL_PASS,
				    ("Filter returned %d!\n", pfil));
			};
			pfil_done = true;
		} else
			pfil_done = false;

		if (vtnet_rxq_replace_buf(rxq, m, len) != 0) {
			rxq->vtnrx_stats.vrxs_iqdrops++;
			vtnet_rxq_discard_buf(rxq, m);
			if (nbufs > 1)
				vtnet_rxq_discard_merged_bufs(rxq, nbufs);
			continue;
		}

		m->m_pkthdr.len = len;
		m->m_pkthdr.rcvif = ifp;
		m->m_pkthdr.csum_flags = 0;

		if (nbufs > 1) {
			/* Dequeue the rest of chain. */
			if (vtnet_rxq_merged_eof(rxq, m, nbufs) != 0)
				continue;
		}

		/*
		 * Save copy of header before we strip it. For both mergeable
		 * and non-mergeable, the header is at the beginning of the
		 * mbuf data. We no longer need num_buffers, so always use a
		 * regular header.
		 *
		 * BMV: Is this memcpy() expensive? We know the mbuf data is
		 * still valid even after the m_adj().
		 */
		memcpy(hdr, mtod(m, void *), sizeof(struct virtio_net_hdr));
		m_adj(m, adjsz);

		if (PFIL_HOOKED_IN(sc->vtnet_pfil) && pfil_done == false) {
			pfil = pfil_run_hooks(sc->vtnet_pfil, &m, ifp, PFIL_IN,
			    NULL);
			switch (pfil) {
			case PFIL_DROPPED:
			case PFIL_CONSUMED:
				continue;
			default:
				KASSERT(pfil == PFIL_PASS,
				    ("Filter returned %d!\n", pfil));
			}
		}

		vtnet_rxq_input(rxq, m, hdr);

		/* Must recheck after dropping the Rx lock. */
		if ((ifp->if_drv_flags & IFF_DRV_RUNNING) == 0)
			break;
	}

	if (deq > 0)
		virtqueue_notify(vq);

	return (count > 0 ? 0 : EAGAIN);
}

static void
vtnet_rx_vq_intr(void *xrxq)
{
	struct vtnet_softc *sc;
	struct vtnet_rxq *rxq;
	struct ifnet *ifp;
	int tries, more;

	rxq = xrxq;
	sc = rxq->vtnrx_sc;
	ifp = sc->vtnet_ifp;
	tries = 0;

	if (__predict_false(rxq->vtnrx_id >= sc->vtnet_act_vq_pairs)) {
		/*
		 * Ignore this interrupt. Either this is a spurious interrupt
		 * or multiqueue without per-VQ MSIX so every queue needs to
		 * be polled (a brain dead configuration we could try harder
		 * to avoid).
		 */
		vtnet_rxq_disable_intr(rxq);
		return;
	}

#ifdef DEV_NETMAP
	if (netmap_rx_irq(ifp, rxq->vtnrx_id, &more) != NM_IRQ_PASS)
		return;
#endif /* DEV_NETMAP */

	VTNET_RXQ_LOCK(rxq);

again:
	if ((ifp->if_drv_flags & IFF_DRV_RUNNING) == 0) {
		VTNET_RXQ_UNLOCK(rxq);
		return;
	}

	more = vtnet_rxq_eof(rxq);
	if (more || vtnet_rxq_enable_intr(rxq) != 0) {
		if (!more)
			vtnet_rxq_disable_intr(rxq);
		/*
		 * This is an occasional condition or race (when !more),
		 * so retry a few times before scheduling the taskqueue.
		 */
		if (tries++ < VTNET_INTR_DISABLE_RETRIES)
			goto again;

		VTNET_RXQ_UNLOCK(rxq);
		rxq->vtnrx_stats.vrxs_rescheduled++;
		taskqueue_enqueue(rxq->vtnrx_tq, &rxq->vtnrx_intrtask);
	} else
		VTNET_RXQ_UNLOCK(rxq);
}

static void
vtnet_rxq_tq_intr(void *xrxq, int pending)
{
	struct vtnet_softc *sc;
	struct vtnet_rxq *rxq;
	struct ifnet *ifp;
	int more;

	rxq = xrxq;
	sc = rxq->vtnrx_sc;
	ifp = sc->vtnet_ifp;

	VTNET_RXQ_LOCK(rxq);

	if ((ifp->if_drv_flags & IFF_DRV_RUNNING) == 0) {
		VTNET_RXQ_UNLOCK(rxq);
		return;
	}

	more = vtnet_rxq_eof(rxq);
	if (more || vtnet_rxq_enable_intr(rxq) != 0) {
		if (!more)
			vtnet_rxq_disable_intr(rxq);
		rxq->vtnrx_stats.vrxs_rescheduled++;
		taskqueue_enqueue(rxq->vtnrx_tq, &rxq->vtnrx_intrtask);
	}

	VTNET_RXQ_UNLOCK(rxq);
}

static int
vtnet_txq_below_threshold(struct vtnet_txq *txq)
{
	struct vtnet_softc *sc;
	struct virtqueue *vq;

	sc = txq->vtntx_sc;
	vq = txq->vtntx_vq;

	return (virtqueue_nfree(vq) <= sc->vtnet_tx_intr_thresh);
}

static int
vtnet_txq_notify(struct vtnet_txq *txq)
{
	struct virtqueue *vq;

	vq = txq->vtntx_vq;

	txq->vtntx_watchdog = VTNET_TX_TIMEOUT;
	virtqueue_notify(vq);

	if (vtnet_txq_enable_intr(txq) == 0)
		return (0);

	/*
	 * Drain frames that were completed since last checked. If this
	 * causes the queue to go above the threshold, the caller should
	 * continue transmitting.
	 */
	if (vtnet_txq_eof(txq) != 0 && vtnet_txq_below_threshold(txq) == 0) {
		virtqueue_disable_intr(vq);
		return (1);
	}

	return (0);
}

static void
vtnet_txq_free_mbufs(struct vtnet_txq *txq)
{
	struct virtqueue *vq;
	struct vtnet_tx_header *txhdr;
	int last;
#ifdef DEV_NETMAP
	int netmap_bufs = vtnet_netmap_queue_on(txq->vtntx_sc, NR_TX,
						txq->vtntx_id);
#else  /* !DEV_NETMAP */
	int netmap_bufs = 0;
#endif /* !DEV_NETMAP */

	vq = txq->vtntx_vq;
	last = 0;

	while ((txhdr = virtqueue_drain(vq, &last)) != NULL) {
		if (!netmap_bufs) {
			m_freem(txhdr->vth_mbuf);
			uma_zfree(vtnet_tx_header_zone, txhdr);
		}
	}

	KASSERT(virtqueue_empty(vq),
	    ("%s: mbufs remaining in tx queue %p", __func__, txq));
}

/*
 * BMV: Much of this can go away once we finally have offsets in
 * the mbuf packet header. Bug andre@.
 */
static int
vtnet_txq_offload_ctx(struct vtnet_txq *txq, struct mbuf *m,
    int *etype, int *proto, int *start)
{
	struct vtnet_softc *sc;
	struct ether_vlan_header *evh;
	int offset;

	sc = txq->vtntx_sc;

	evh = mtod(m, struct ether_vlan_header *);
	if (evh->evl_encap_proto == htons(ETHERTYPE_VLAN)) {
		/* BMV: We should handle nested VLAN tags too. */
		*etype = ntohs(evh->evl_proto);
		offset = sizeof(struct ether_vlan_header);
	} else {
		*etype = ntohs(evh->evl_encap_proto);
		offset = sizeof(struct ether_header);
	}

	switch (*etype) {
#if defined(INET)
	case ETHERTYPE_IP: {
		struct ip *ip, iphdr;
		if (__predict_false(m->m_len < offset + sizeof(struct ip))) {
			m_copydata(m, offset, sizeof(struct ip),
			    (caddr_t) &iphdr);
			ip = &iphdr;
		} else
			ip = (struct ip *)(m->m_data + offset);
		*proto = ip->ip_p;
		*start = offset + (ip->ip_hl << 2);
		break;
	}
#endif
#if defined(INET6)
	case ETHERTYPE_IPV6:
		*proto = -1;
		*start = ip6_lasthdr(m, offset, IPPROTO_IPV6, proto);
		/* Assert the network stack sent us a valid packet. */
		KASSERT(*start > offset,
		    ("%s: mbuf %p start %d offset %d proto %d", __func__, m,
		    *start, offset, *proto));
		break;
#endif
	default:
		sc->vtnet_stats.tx_csum_bad_ethtype++;
		return (EINVAL);
	}

	return (0);
}

static int
vtnet_txq_offload_tso(struct vtnet_txq *txq, struct mbuf *m, int eth_type,
    int offset, struct virtio_net_hdr *hdr)
{
	static struct timeval lastecn;
	static int curecn;
	struct vtnet_softc *sc;
	struct tcphdr *tcp, tcphdr;

	sc = txq->vtntx_sc;

	if (__predict_false(m->m_len < offset + sizeof(struct tcphdr))) {
		m_copydata(m, offset, sizeof(struct tcphdr), (caddr_t) &tcphdr);
		tcp = &tcphdr;
	} else
		tcp = (struct tcphdr *)(m->m_data + offset);

	hdr->hdr_len = offset + (tcp->th_off << 2);
	hdr->gso_size = m->m_pkthdr.tso_segsz;
	hdr->gso_type = eth_type == ETHERTYPE_IP ? VIRTIO_NET_HDR_GSO_TCPV4 :
	    VIRTIO_NET_HDR_GSO_TCPV6;

	if (tcp->th_flags & TH_CWR) {
		/*
		 * Drop if VIRTIO_NET_F_HOST_ECN was not negotiated. In FreeBSD,
		 * ECN support is not on a per-interface basis, but globally via
		 * the net.inet.tcp.ecn.enable sysctl knob. The default is off.
		 */
		if ((sc->vtnet_flags & VTNET_FLAG_TSO_ECN) == 0) {
			if (ppsratecheck(&lastecn, &curecn, 1))
				if_printf(sc->vtnet_ifp,
				    "TSO with ECN not negotiated with host\n");
			return (ENOTSUP);
		}
		hdr->gso_type |= VIRTIO_NET_HDR_GSO_ECN;
	}

	txq->vtntx_stats.vtxs_tso++;

	return (0);
}

static struct mbuf *
vtnet_txq_offload(struct vtnet_txq *txq, struct mbuf *m,
    struct virtio_net_hdr *hdr)
{
	struct vtnet_softc *sc;
	int flags, etype, csum_start, proto, error;

	sc = txq->vtntx_sc;
	flags = m->m_pkthdr.csum_flags;

	error = vtnet_txq_offload_ctx(txq, m, &etype, &proto, &csum_start);
	if (error)
		goto drop;

	if ((etype == ETHERTYPE_IP && flags & VTNET_CSUM_OFFLOAD) ||
	    (etype == ETHERTYPE_IPV6 && flags & VTNET_CSUM_OFFLOAD_IPV6)) {
		/*
		 * We could compare the IP protocol vs the CSUM_ flag too,
		 * but that really should not be necessary.
		 */
		hdr->flags |= VIRTIO_NET_HDR_F_NEEDS_CSUM;
		hdr->csum_start = csum_start;
		hdr->csum_offset = m->m_pkthdr.csum_data;
		txq->vtntx_stats.vtxs_csum++;
	}

	if (flags & CSUM_TSO) {
		if (__predict_false(proto != IPPROTO_TCP)) {
			/* Likely failed to correctly parse the mbuf. */
			sc->vtnet_stats.tx_tso_not_tcp++;
			goto drop;
		}

		KASSERT(hdr->flags & VIRTIO_NET_HDR_F_NEEDS_CSUM,
		    ("%s: mbuf %p TSO without checksum offload %#x",
		    __func__, m, flags));

		error = vtnet_txq_offload_tso(txq, m, etype, csum_start, hdr);
		if (error)
			goto drop;
	}

	return (m);

drop:
	m_freem(m);
	return (NULL);
}

static int
vtnet_txq_enqueue_buf(struct vtnet_txq *txq, struct mbuf **m_head,
    struct vtnet_tx_header *txhdr)
{
	struct vtnet_softc *sc;
	struct virtqueue *vq;
	struct sglist *sg;
	struct mbuf *m;
	int error;

	sc = txq->vtntx_sc;
	vq = txq->vtntx_vq;
	sg = txq->vtntx_sg;
	m = *m_head;

	sglist_reset(sg);
	error = sglist_append(sg, &txhdr->vth_uhdr, sc->vtnet_hdr_size);
	KASSERT(error == 0 && sg->sg_nseg == 1,
	    ("%s: error %d adding header to sglist", __func__, error));

	error = sglist_append_mbuf(sg, m);
	if (error) {
		m = m_defrag(m, M_NOWAIT);
		if (m == NULL)
			goto fail;

		*m_head = m;
		sc->vtnet_stats.tx_defragged++;

		error = sglist_append_mbuf(sg, m);
		if (error)
			goto fail;
	}

	txhdr->vth_mbuf = m;
	error = virtqueue_enqueue(vq, txhdr, sg, sg->sg_nseg, 0);

	return (error);

fail:
	sc->vtnet_stats.tx_defrag_failed++;
	m_freem(*m_head);
	*m_head = NULL;

	return (ENOBUFS);
}

static int
vtnet_txq_encap(struct vtnet_txq *txq, struct mbuf **m_head, int flags)
{
	struct vtnet_tx_header *txhdr;
	struct virtio_net_hdr *hdr;
	struct mbuf *m;
	int error;

	m = *m_head;
	M_ASSERTPKTHDR(m);

	txhdr = uma_zalloc(vtnet_tx_header_zone, flags | M_ZERO);
	if (txhdr == NULL) {
		m_freem(m);
		*m_head = NULL;
		return (ENOMEM);
	}

	/*
	 * Always use the non-mergeable header, regardless if the feature
	 * was negotiated. For transmit, num_buffers is always zero. The
	 * vtnet_hdr_size is used to enqueue the correct header size.
	 */
	hdr = &txhdr->vth_uhdr.hdr;

	if (m->m_flags & M_VLANTAG) {
		m = ether_vlanencap(m, m->m_pkthdr.ether_vtag);
		if ((*m_head = m) == NULL) {
			error = ENOBUFS;
			goto fail;
		}
		m->m_flags &= ~M_VLANTAG;
	}

	if (m->m_pkthdr.csum_flags & VTNET_CSUM_ALL_OFFLOAD) {
		m = vtnet_txq_offload(txq, m, hdr);
		if ((*m_head = m) == NULL) {
			error = ENOBUFS;
			goto fail;
		}
	}

	error = vtnet_txq_enqueue_buf(txq, m_head, txhdr);
	if (error == 0)
		return (0);

fail:
	uma_zfree(vtnet_tx_header_zone, txhdr);

	return (error);
}

#ifdef VTNET_LEGACY_TX

static void
vtnet_start_locked(struct vtnet_txq *txq, struct ifnet *ifp)
{
	struct vtnet_softc *sc;
	struct virtqueue *vq;
	struct mbuf *m0;
	int tries, enq;

	sc = txq->vtntx_sc;
	vq = txq->vtntx_vq;
	tries = 0;

	VTNET_TXQ_LOCK_ASSERT(txq);

	if ((ifp->if_drv_flags & IFF_DRV_RUNNING) == 0 ||
	    sc->vtnet_link_active == 0)
		return;

	vtnet_txq_eof(txq);

again:
	enq = 0;

	while (!IFQ_DRV_IS_EMPTY(&ifp->if_snd)) {
		if (virtqueue_full(vq))
			break;

		IFQ_DRV_DEQUEUE(&ifp->if_snd, m0);
		if (m0 == NULL)
			break;

		if (vtnet_txq_encap(txq, &m0, M_NOWAIT) != 0) {
			if (m0 != NULL)
				IFQ_DRV_PREPEND(&ifp->if_snd, m0);
			break;
		}

		enq++;
		ETHER_BPF_MTAP(ifp, m0);
	}

	if (enq > 0 && vtnet_txq_notify(txq) != 0) {
		if (tries++ < VTNET_NOTIFY_RETRIES)
			goto again;

		txq->vtntx_stats.vtxs_rescheduled++;
		taskqueue_enqueue(txq->vtntx_tq, &txq->vtntx_intrtask);
	}
}

static void
vtnet_start(struct ifnet *ifp)
{
	struct vtnet_softc *sc;
	struct vtnet_txq *txq;

	sc = ifp->if_softc;
	txq = &sc->vtnet_txqs[0];

	VTNET_TXQ_LOCK(txq);
	vtnet_start_locked(txq, ifp);
	VTNET_TXQ_UNLOCK(txq);
}

#else /* !VTNET_LEGACY_TX */

static int
vtnet_txq_mq_start_locked(struct vtnet_txq *txq, struct mbuf *m)
{
	struct vtnet_softc *sc;
	struct virtqueue *vq;
	struct buf_ring *br;
	struct ifnet *ifp;
	int enq, tries, error;

	sc = txq->vtntx_sc;
	vq = txq->vtntx_vq;
	br = txq->vtntx_br;
	ifp = sc->vtnet_ifp;
	tries = 0;
	error = 0;

	VTNET_TXQ_LOCK_ASSERT(txq);

	if ((ifp->if_drv_flags & IFF_DRV_RUNNING) == 0 ||
	    sc->vtnet_link_active == 0) {
		if (m != NULL)
			error = drbr_enqueue(ifp, br, m);
		return (error);
	}

	if (m != NULL) {
		error = drbr_enqueue(ifp, br, m);
		if (error)
			return (error);
	}

	vtnet_txq_eof(txq);

again:
	enq = 0;

	while ((m = drbr_peek(ifp, br)) != NULL) {
		if (virtqueue_full(vq)) {
			drbr_putback(ifp, br, m);
			break;
		}

		if (vtnet_txq_encap(txq, &m, M_NOWAIT) != 0) {
			if (m != NULL)
				drbr_putback(ifp, br, m);
			else
				drbr_advance(ifp, br);
			break;
		}
		drbr_advance(ifp, br);

		enq++;
		ETHER_BPF_MTAP(ifp, m);
	}

	if (enq > 0 && vtnet_txq_notify(txq) != 0) {
		if (tries++ < VTNET_NOTIFY_RETRIES)
			goto again;

		txq->vtntx_stats.vtxs_rescheduled++;
		taskqueue_enqueue(txq->vtntx_tq, &txq->vtntx_intrtask);
	}

	return (0);
}

static int
vtnet_txq_mq_start(struct ifnet *ifp, struct mbuf *m)
{
	struct vtnet_softc *sc;
	struct vtnet_txq *txq;
	int i, npairs, error;

	sc = ifp->if_softc;
	npairs = sc->vtnet_act_vq_pairs;

	/* check if flowid is set */
	if (M_HASHTYPE_GET(m) != M_HASHTYPE_NONE)
		i = m->m_pkthdr.flowid % npairs;
	else
		i = curcpu % npairs;

	txq = &sc->vtnet_txqs[i];

	if (VTNET_TXQ_TRYLOCK(txq) != 0) {
		error = vtnet_txq_mq_start_locked(txq, m);
		VTNET_TXQ_UNLOCK(txq);
	} else {
		error = drbr_enqueue(ifp, txq->vtntx_br, m);
		taskqueue_enqueue(txq->vtntx_tq, &txq->vtntx_defrtask);
	}

	return (error);
}

static void
vtnet_txq_tq_deferred(void *xtxq, int pending)
{
	struct vtnet_softc *sc;
	struct vtnet_txq *txq;

	txq = xtxq;
	sc = txq->vtntx_sc;

	VTNET_TXQ_LOCK(txq);
	if (!drbr_empty(sc->vtnet_ifp, txq->vtntx_br))
		vtnet_txq_mq_start_locked(txq, NULL);
	VTNET_TXQ_UNLOCK(txq);
}

#endif /* VTNET_LEGACY_TX */

static void
vtnet_txq_start(struct vtnet_txq *txq)
{
	struct vtnet_softc *sc;
	struct ifnet *ifp;

	sc = txq->vtntx_sc;
	ifp = sc->vtnet_ifp;

#ifdef VTNET_LEGACY_TX
	if (!IFQ_DRV_IS_EMPTY(&ifp->if_snd))
		vtnet_start_locked(txq, ifp);
#else
	if (!drbr_empty(ifp, txq->vtntx_br))
		vtnet_txq_mq_start_locked(txq, NULL);
#endif
}

static void
vtnet_txq_tq_intr(void *xtxq, int pending)
{
	struct vtnet_softc *sc;
	struct vtnet_txq *txq;
	struct ifnet *ifp;

	txq = xtxq;
	sc = txq->vtntx_sc;
	ifp = sc->vtnet_ifp;

	VTNET_TXQ_LOCK(txq);

	if ((ifp->if_drv_flags & IFF_DRV_RUNNING) == 0) {
		VTNET_TXQ_UNLOCK(txq);
		return;
	}

	vtnet_txq_eof(txq);
	vtnet_txq_start(txq);

	VTNET_TXQ_UNLOCK(txq);
}

static int
vtnet_txq_eof(struct vtnet_txq *txq)
{
	struct virtqueue *vq;
	struct vtnet_tx_header *txhdr;
	struct mbuf *m;
	int deq;

	vq = txq->vtntx_vq;
	deq = 0;
	VTNET_TXQ_LOCK_ASSERT(txq);

	while ((txhdr = virtqueue_dequeue(vq, NULL)) != NULL) {
		m = txhdr->vth_mbuf;
		deq++;

		txq->vtntx_stats.vtxs_opackets++;
		txq->vtntx_stats.vtxs_obytes += m->m_pkthdr.len;
		if (m->m_flags & M_MCAST)
			txq->vtntx_stats.vtxs_omcasts++;

		m_freem(m);
		uma_zfree(vtnet_tx_header_zone, txhdr);
	}

	if (virtqueue_empty(vq))
		txq->vtntx_watchdog = 0;

	return (deq);
}

static void
vtnet_tx_vq_intr(void *xtxq)
{
	struct vtnet_softc *sc;
	struct vtnet_txq *txq;
	struct ifnet *ifp;

	txq = xtxq;
	sc = txq->vtntx_sc;
	ifp = sc->vtnet_ifp;

	if (__predict_false(txq->vtntx_id >= sc->vtnet_act_vq_pairs)) {
		/*
		 * Ignore this interrupt. Either this is a spurious interrupt
		 * or multiqueue without per-VQ MSIX so every queue needs to
		 * be polled (a brain dead configuration we could try harder
		 * to avoid).
		 */
		vtnet_txq_disable_intr(txq);
		return;
	}

#ifdef DEV_NETMAP
	if (netmap_tx_irq(ifp, txq->vtntx_id) != NM_IRQ_PASS)
		return;
#endif /* DEV_NETMAP */

	VTNET_TXQ_LOCK(txq);

	if ((ifp->if_drv_flags & IFF_DRV_RUNNING) == 0) {
		VTNET_TXQ_UNLOCK(txq);
		return;
	}

	vtnet_txq_eof(txq);
	vtnet_txq_start(txq);

	VTNET_TXQ_UNLOCK(txq);
}

static void
vtnet_tx_start_all(struct vtnet_softc *sc)
{
	struct vtnet_txq *txq;
	int i;

	VTNET_CORE_LOCK_ASSERT(sc);

	for (i = 0; i < sc->vtnet_act_vq_pairs; i++) {
		txq = &sc->vtnet_txqs[i];

		VTNET_TXQ_LOCK(txq);
		vtnet_txq_start(txq);
		VTNET_TXQ_UNLOCK(txq);
	}
}

#ifndef VTNET_LEGACY_TX
static void
vtnet_qflush(struct ifnet *ifp)
{
	struct vtnet_softc *sc;
	struct vtnet_txq *txq;
	struct mbuf *m;
	int i;

	sc = ifp->if_softc;

	for (i = 0; i < sc->vtnet_act_vq_pairs; i++) {
		txq = &sc->vtnet_txqs[i];

		VTNET_TXQ_LOCK(txq);
		while ((m = buf_ring_dequeue_sc(txq->vtntx_br)) != NULL)
			m_freem(m);
		VTNET_TXQ_UNLOCK(txq);
	}

	if_qflush(ifp);
}
#endif

static int
vtnet_watchdog(struct vtnet_txq *txq)
{
	struct ifnet *ifp;

	ifp = txq->vtntx_sc->vtnet_ifp;

	VTNET_TXQ_LOCK(txq);
	if (txq->vtntx_watchdog == 1) {
		/*
		 * Only drain completed frames if the watchdog is about to
		 * expire. If any frames were drained, there may be enough
		 * free descriptors now available to transmit queued frames.
		 * In that case, the timer will immediately be decremented
		 * below, but the timeout is generous enough that should not
		 * be a problem.
		 */
		if (vtnet_txq_eof(txq) != 0)
			vtnet_txq_start(txq);
	}

	if (txq->vtntx_watchdog == 0 || --txq->vtntx_watchdog) {
		VTNET_TXQ_UNLOCK(txq);
		return (0);
	}
	VTNET_TXQ_UNLOCK(txq);

	if_printf(ifp, "watchdog timeout on queue %d\n", txq->vtntx_id);
	return (1);
}

static void
vtnet_accum_stats(struct vtnet_softc *sc, struct vtnet_rxq_stats *rxacc,
    struct vtnet_txq_stats *txacc)
{

	bzero(rxacc, sizeof(struct vtnet_rxq_stats));
	bzero(txacc, sizeof(struct vtnet_txq_stats));

	for (int i = 0; i < sc->vtnet_max_vq_pairs; i++) {
		struct vtnet_rxq_stats *rxst;
		struct vtnet_txq_stats *txst;

		rxst = &sc->vtnet_rxqs[i].vtnrx_stats;
		rxacc->vrxs_ipackets += rxst->vrxs_ipackets;
		rxacc->vrxs_ibytes += rxst->vrxs_ibytes;
		rxacc->vrxs_iqdrops += rxst->vrxs_iqdrops;
		rxacc->vrxs_csum += rxst->vrxs_csum;
		rxacc->vrxs_csum_failed += rxst->vrxs_csum_failed;
		rxacc->vrxs_rescheduled += rxst->vrxs_rescheduled;

		txst = &sc->vtnet_txqs[i].vtntx_stats;
		txacc->vtxs_opackets += txst->vtxs_opackets;
		txacc->vtxs_obytes += txst->vtxs_obytes;
		txacc->vtxs_csum += txst->vtxs_csum;
		txacc->vtxs_tso += txst->vtxs_tso;
		txacc->vtxs_rescheduled += txst->vtxs_rescheduled;
	}
}

static uint64_t
vtnet_get_counter(if_t ifp, ift_counter cnt)
{
	struct vtnet_softc *sc;
	struct vtnet_rxq_stats rxaccum;
	struct vtnet_txq_stats txaccum;

	sc = if_getsoftc(ifp);
	vtnet_accum_stats(sc, &rxaccum, &txaccum);

	switch (cnt) {
	case IFCOUNTER_IPACKETS:
		return (rxaccum.vrxs_ipackets);
	case IFCOUNTER_IQDROPS:
		return (rxaccum.vrxs_iqdrops);
	case IFCOUNTER_IERRORS:
		return (rxaccum.vrxs_ierrors);
	case IFCOUNTER_OPACKETS:
		return (txaccum.vtxs_opackets);
#ifndef VTNET_LEGACY_TX
	case IFCOUNTER_OBYTES:
		return (txaccum.vtxs_obytes);
	case IFCOUNTER_OMCASTS:
		return (txaccum.vtxs_omcasts);
#endif
	default:
		return (if_get_counter_default(ifp, cnt));
	}
}

#ifdef PR_1300428 /* FIXME: Needs rework to adapt to stable_11 changes */
static void
vtnet_rxq_accum_stats(struct vtnet_rxq *rxq, struct vtnet_rxq_stats *accum)
{
	struct vtnet_rxq_stats *st;

	st = &rxq->vtnrx_stats;

	accum->vrxs_ipackets += st->vrxs_ipackets;
	accum->vrxs_ibytes += st->vrxs_ibytes;
	accum->vrxs_iqdrops += st->vrxs_iqdrops;
	accum->vrxs_csum += st->vrxs_csum;
	accum->vrxs_csum_failed += st->vrxs_csum_failed;
	accum->vrxs_rescheduled += st->vrxs_rescheduled;
}

static void
vtnet_txq_accum_stats(struct vtnet_txq *txq, struct vtnet_txq_stats *accum)
{
	struct vtnet_txq_stats *st;

	st = &txq->vtntx_stats;

	accum->vtxs_opackets += st->vtxs_opackets;
	accum->vtxs_obytes += st->vtxs_obytes;
	accum->vtxs_csum += st->vtxs_csum;
	accum->vtxs_tso += st->vtxs_tso;
	accum->vtxs_rescheduled += st->vtxs_rescheduled;
}

static void
vtnet_accumulate_stats(struct vtnet_softc *sc)
{
	void *ifp;
	struct vtnet_statistics *st;
	struct vtnet_rxq_stats rxaccum;
	struct vtnet_txq_stats txaccum;
	int i;

	ifp = sc->vtnet_ifp;
	st = &sc->vtnet_stats;
	bzero(&rxaccum, sizeof(struct vtnet_rxq_stats));
	bzero(&txaccum, sizeof(struct vtnet_txq_stats));

	for (i = 0; i < sc->vtnet_max_vq_pairs; i++) {
		vtnet_rxq_accum_stats(&sc->vtnet_rxqs[i], &rxaccum);
		vtnet_txq_accum_stats(&sc->vtnet_txqs[i], &txaccum);
	}

	st->rx_csum_offloaded = rxaccum.vrxs_csum;
	st->rx_csum_failed = rxaccum.vrxs_csum_failed;
	st->rx_task_rescheduled = rxaccum.vrxs_rescheduled;
	st->tx_csum_offloaded = txaccum.vtxs_csum;
	st->tx_tso_offloaded = txaccum.vtxs_tso;
	st->tx_task_rescheduled = txaccum.vtxs_rescheduled;

	/*
	 * With the exception of if_ierrors, these ifnet statistics are
	 * only updated in the driver, so just set them to our accumulated
	 * values. if_ierrors is updated in ether_input() for malformed
	 * frames that we should have already discarded.
	 */
	if_setipackets(ifp, rxaccum.vrxs_ipackets);
	if_setibytes(ifp, rxaccum.vrxs_ibytes);
	if_setiqdrops(ifp, rxaccum.vrxs_iqdrops);
	if_setierrors(ifp, rxaccum.vrxs_ierrors);
	if_setopackets(ifp, txaccum.vtxs_opackets);
	if_setobytes(ifp, txaccum.vtxs_obytes);
#ifndef VTNET_LEGACY_TX
	if_setomcasts(ifp, txaccum.vtxs_omcasts);
#endif
}
#endif /* PR_1300428 */
static void
vtnet_tick(void *xsc)
{
	struct vtnet_softc *sc;
	struct ifnet *ifp;
	int i, timedout;

	sc = xsc;
	ifp = sc->vtnet_ifp;
	timedout = 0;

	VTNET_CORE_LOCK_ASSERT(sc);
#ifdef PR_1300428 /* FIXME: Needs rework to adapt to stable_11 changes */
	vtnet_accumulate_stats(sc);
#endif /* PR_1300428 */

	for (i = 0; i < sc->vtnet_act_vq_pairs; i++)
		timedout |= vtnet_watchdog(&sc->vtnet_txqs[i]);

	if (timedout != 0) {
		if_setdrvflagbits(ifp, 0, IFF_DRV_RUNNING);
		vtnet_init_locked(sc);
	} else
		callout_schedule(&sc->vtnet_tick_ch, hz);
}

static void
vtnet_start_taskqueues(struct vtnet_softc *sc)
{
	device_t dev;
	struct vtnet_rxq *rxq;
	struct vtnet_txq *txq;
	int i, error;

	dev = sc->vtnet_dev;

	/*
	 * Errors here are very difficult to recover from - we cannot
	 * easily fail because, if this is during boot, we will hang
	 * when freeing any successfully started taskqueues because
	 * the scheduler isn't up yet.
	 *
	 * Most drivers just ignore the return value - it only fails
	 * with ENOMEM so an error is not likely.
	 */
	for (i = 0; i < sc->vtnet_max_vq_pairs; i++) {
		rxq = &sc->vtnet_rxqs[i];
		error = taskqueue_start_threads(&rxq->vtnrx_tq, 1, PI_NET,
		    "%s rxq %d", device_get_nameunit(dev), rxq->vtnrx_id);
		if (error) {
			device_printf(dev, "failed to start rx taskq %d\n",
			    rxq->vtnrx_id);
		}

		txq = &sc->vtnet_txqs[i];
		error = taskqueue_start_threads(&txq->vtntx_tq, 1, PI_NET,
		    "%s txq %d", device_get_nameunit(dev), txq->vtntx_id);
		if (error) {
			device_printf(dev, "failed to start tx taskq %d\n",
			    txq->vtntx_id);
		}
	}
}

static void
vtnet_free_taskqueues(struct vtnet_softc *sc)
{
	struct vtnet_rxq *rxq;
	struct vtnet_txq *txq;
	int i;

	for (i = 0; i < sc->vtnet_max_vq_pairs; i++) {
		rxq = &sc->vtnet_rxqs[i];
		if (rxq->vtnrx_tq != NULL) {
			taskqueue_free(rxq->vtnrx_tq);
			rxq->vtnrx_tq = NULL;
		}

		txq = &sc->vtnet_txqs[i];
		if (txq->vtntx_tq != NULL) {
			taskqueue_free(txq->vtntx_tq);
			txq->vtntx_tq = NULL;
		}
	}
}

static void
vtnet_drain_taskqueues(struct vtnet_softc *sc)
{
	struct vtnet_rxq *rxq;
	struct vtnet_txq *txq;
	int i;

	for (i = 0; i < sc->vtnet_max_vq_pairs; i++) {
		rxq = &sc->vtnet_rxqs[i];
		if (rxq->vtnrx_tq != NULL)
			taskqueue_drain(rxq->vtnrx_tq, &rxq->vtnrx_intrtask);

		txq = &sc->vtnet_txqs[i];
		if (txq->vtntx_tq != NULL) {
			taskqueue_drain(txq->vtntx_tq, &txq->vtntx_intrtask);
#ifndef VTNET_LEGACY_TX
			taskqueue_drain(txq->vtntx_tq, &txq->vtntx_defrtask);
#endif
		}
	}
}

static void
vtnet_drain_rxtx_queues(struct vtnet_softc *sc)
{
	struct vtnet_rxq *rxq;
	struct vtnet_txq *txq;
	int i;

	for (i = 0; i < sc->vtnet_act_vq_pairs; i++) {
		rxq = &sc->vtnet_rxqs[i];
		vtnet_rxq_free_mbufs(rxq);

		txq = &sc->vtnet_txqs[i];
		vtnet_txq_free_mbufs(txq);
	}
}

static void
vtnet_stop_rendezvous(struct vtnet_softc *sc)
{
	struct vtnet_rxq *rxq;
	struct vtnet_txq *txq;
	int i;

	/*
	 * Lock and unlock the per-queue mutex so we known the stop
	 * state is visible. Doing only the active queues should be
	 * sufficient, but it does not cost much extra to do all the
	 * queues. Note we hold the core mutex here too.
	 */
	for (i = 0; i < sc->vtnet_max_vq_pairs; i++) {
		rxq = &sc->vtnet_rxqs[i];
		VTNET_RXQ_LOCK(rxq);
		VTNET_RXQ_UNLOCK(rxq);

		txq = &sc->vtnet_txqs[i];
		VTNET_TXQ_LOCK(txq);
		VTNET_TXQ_UNLOCK(txq);
	}
}

static void
vtnet_stop(struct vtnet_softc *sc)
{
	device_t dev;
	struct ifnet *ifp;

	dev = sc->vtnet_dev;
	ifp = sc->vtnet_ifp;

	VTNET_CORE_LOCK_ASSERT(sc);

	ifp->if_drv_flags &= ~IFF_DRV_RUNNING;
	sc->vtnet_link_active = 0;
	callout_stop(&sc->vtnet_tick_ch);

	/* Only advisory. */
	vtnet_disable_interrupts(sc);

	/*
	 * Stop the host adapter. This resets it to the pre-initialized
	 * state. It will not generate any interrupts until after it is
	 * reinitialized.
	 */
	virtio_stop(dev);
	vtnet_stop_rendezvous(sc);

	/* Free any mbufs left in the virtqueues. */
	vtnet_drain_rxtx_queues(sc);
}

static int
vtnet_virtio_reinit(struct vtnet_softc *sc)
{
	device_t dev;
	struct ifnet *ifp;
	uint64_t features;
	int mask, error;

	dev = sc->vtnet_dev;
	ifp = sc->vtnet_ifp;
	features = sc->vtnet_features;

	mask = 0;
#if defined(INET)
	mask |= IFCAP_RXCSUM;
#endif
#if defined (INET6)
	mask |= IFCAP_RXCSUM_IPV6;
#endif

	/*
	 * Re-negotiate with the host, removing any disabled receive
	 * features. Transmit features are disabled only on our side
	 * via if_capenable and if_hwassist.
	 */

	if (ifp->if_capabilities & mask) {
		/*
		 * We require both IPv4 and IPv6 offloading to be enabled
		 * in order to negotiated it: VirtIO does not distinguish
		 * between the two.
		 */
		if ((ifp->if_capenable & mask) != mask)
			features &= ~VIRTIO_NET_F_GUEST_CSUM;
	}

	if (ifp->if_capabilities & IFCAP_LRO) {
		if ((ifp->if_capenable & IFCAP_LRO) == 0)
			features &= ~VTNET_LRO_FEATURES;
	}

	if (ifp->if_capabilities & IFCAP_VLAN_HWFILTER) {
		if ((ifp->if_capenable & IFCAP_VLAN_HWFILTER) == 0)
			features &= ~VIRTIO_NET_F_CTRL_VLAN;
	}

	error = virtio_reinit(dev, features);
	if (error)
		device_printf(dev, "virtio reinit error %d\n", error);

	return (error);
}

static void
vtnet_init_rx_filters(struct vtnet_softc *sc)
{
	struct ifnet *ifp;

	ifp = sc->vtnet_ifp;

	if (sc->vtnet_flags & VTNET_FLAG_CTRL_RX) {
		/* Restore promiscuous and all-multicast modes. */
		vtnet_rx_filter(sc);
		/* Restore filtered MAC addresses. */
		vtnet_rx_filter_mac(sc);
	}

	if (ifp->if_capenable & IFCAP_VLAN_HWFILTER)
		vtnet_rx_filter_vlan(sc);
}

static int
vtnet_init_rx_queues(struct vtnet_softc *sc)
{
	device_t dev;
	struct vtnet_rxq *rxq;
	int i, clsize, error;

	dev = sc->vtnet_dev;

	/*
	 * Use the new cluster size if one has been set (via a MTU
	 * change). Otherwise, use the standard 2K clusters.
	 *
	 * BMV: It might make sense to use page sized clusters as
	 * the default (depending on the features negotiated).
	 */
	if (sc->vtnet_rx_new_clsize != 0) {
		clsize = sc->vtnet_rx_new_clsize;
		sc->vtnet_rx_new_clsize = 0;
	} else
		clsize = MCLBYTES;

	sc->vtnet_rx_clsize = clsize;
	sc->vtnet_rx_nmbufs = VTNET_NEEDED_RX_MBUFS(sc, clsize);

	KASSERT(sc->vtnet_flags & VTNET_FLAG_MRG_RXBUFS ||
	    sc->vtnet_rx_nmbufs < sc->vtnet_rx_nsegs,
	    ("%s: too many rx mbufs %d for %d segments", __func__,
	    sc->vtnet_rx_nmbufs, sc->vtnet_rx_nsegs));

	for (i = 0; i < sc->vtnet_act_vq_pairs; i++) {
		rxq = &sc->vtnet_rxqs[i];

		/* Hold the lock to satisfy asserts. */
		VTNET_RXQ_LOCK(rxq);
		error = vtnet_rxq_populate(rxq);
		VTNET_RXQ_UNLOCK(rxq);

		if (error) {
			device_printf(dev,
			    "cannot allocate mbufs for Rx queue %d\n", i);
			return (error);
		}
	}

	return (0);
}

static int
vtnet_init_tx_queues(struct vtnet_softc *sc)
{
	struct vtnet_txq *txq;
	int i;

	for (i = 0; i < sc->vtnet_act_vq_pairs; i++) {
		txq = &sc->vtnet_txqs[i];
		txq->vtntx_watchdog = 0;
	}

	return (0);
}

static int
vtnet_init_rxtx_queues(struct vtnet_softc *sc)
{
	int error;

	error = vtnet_init_rx_queues(sc);
	if (error)
		return (error);

	error = vtnet_init_tx_queues(sc);
	if (error)
		return (error);

	return (0);
}

static void
vtnet_set_active_vq_pairs(struct vtnet_softc *sc)
{
	device_t dev;
	int npairs;

	dev = sc->vtnet_dev;

	if ((sc->vtnet_flags & VTNET_FLAG_MULTIQ) == 0) {
		sc->vtnet_act_vq_pairs = 1;
		return;
	}

	npairs = sc->vtnet_requested_vq_pairs;

	if (vtnet_ctrl_mq_cmd(sc, npairs) != 0) {
		device_printf(dev,
		    "cannot set active queue pairs to %d\n", npairs);
		npairs = 1;
	}

	sc->vtnet_act_vq_pairs = npairs;
}

static int
vtnet_reinit(struct vtnet_softc *sc)
{
	struct ifnet *ifp;
	int error;

	ifp = sc->vtnet_ifp;

	/* Use the current MAC address. */
	bcopy(IF_LLADDR(ifp), sc->vtnet_hwaddr, ETHER_ADDR_LEN);
	vtnet_set_hwaddr(sc);

	vtnet_set_active_vq_pairs(sc);

	ifp->if_hwassist = 0;
	if (ifp->if_capenable & IFCAP_TXCSUM)
		ifp->if_hwassist |= VTNET_CSUM_OFFLOAD;
	if (ifp->if_capenable & IFCAP_TXCSUM_IPV6)
		ifp->if_hwassist |= VTNET_CSUM_OFFLOAD_IPV6;
	if (ifp->if_capenable & IFCAP_TSO4)
		ifp->if_hwassist |= CSUM_IP_TSO;
	if (ifp->if_capenable & IFCAP_TSO6)
		ifp->if_hwassist |= CSUM_IP6_TSO;

	if (sc->vtnet_flags & VTNET_FLAG_CTRL_VQ)
		vtnet_init_rx_filters(sc);

	error = vtnet_init_rxtx_queues(sc);
	if (error)
		return (error);

	vtnet_enable_interrupts(sc);
	ifp->if_drv_flags |= IFF_DRV_RUNNING;

	return (0);
}

static void
vtnet_init_locked(struct vtnet_softc *sc)
{
	device_t dev;
	struct ifnet *ifp;

	dev = sc->vtnet_dev;
	ifp = sc->vtnet_ifp;

	VTNET_CORE_LOCK_ASSERT(sc);

	if (ifp->if_drv_flags & IFF_DRV_RUNNING)
		return;

	vtnet_stop(sc);

	/* Reinitialize with the host. */
	if (vtnet_virtio_reinit(sc) != 0)
		goto fail;

	if (vtnet_reinit(sc) != 0)
		goto fail;

	virtio_reinit_complete(dev);

	vtnet_update_link_status(sc);
	callout_reset(&sc->vtnet_tick_ch, hz, vtnet_tick, sc);

	return;

fail:
	vtnet_stop(sc);
}

static void
vtnet_init(void *xsc)
{
	struct vtnet_softc *sc;

	sc = xsc;

	VTNET_CORE_LOCK(sc);
	vtnet_init_locked(sc);
	VTNET_CORE_UNLOCK(sc);
}

static void
vtnet_free_ctrl_vq(struct vtnet_softc *sc)
{
	struct virtqueue *vq;

	vq = sc->vtnet_ctrl_vq;

	/*
	 * The control virtqueue is only polled and therefore it should
	 * already be empty.
	 */
	KASSERT(virtqueue_empty(vq),
	    ("%s: ctrl vq %p not empty", __func__, vq));
}

static void
vtnet_exec_ctrl_cmd(struct vtnet_softc *sc, void *cookie,
    struct sglist *sg, int readable, int writable)
{
	struct virtqueue *vq;

	vq = sc->vtnet_ctrl_vq;

	VTNET_CORE_LOCK_ASSERT(sc);
	KASSERT(sc->vtnet_flags & VTNET_FLAG_CTRL_VQ,
	    ("%s: CTRL_VQ feature not negotiated", __func__));

	if (!virtqueue_empty(vq))
		return;
	if (virtqueue_enqueue(vq, cookie, sg, readable, writable) != 0)
		return;

	/*
	 * Poll for the response, but the command is likely already
	 * done when we return from the notify.
	 */
	virtqueue_notify(vq);
	virtqueue_poll(vq, NULL);
}

static int
vtnet_ctrl_mac_cmd(struct vtnet_softc *sc, uint8_t *hwaddr)
{
	struct virtio_net_ctrl_hdr hdr __aligned(2);
	struct sglist_seg segs[3];
	struct sglist sg;
	uint8_t ack;
	int error;

	hdr.class = VIRTIO_NET_CTRL_MAC;
	hdr.cmd = VIRTIO_NET_CTRL_MAC_ADDR_SET;
	ack = VIRTIO_NET_ERR;

	sglist_init(&sg, 3, segs);
	error = 0;
	error |= sglist_append(&sg, &hdr, sizeof(struct virtio_net_ctrl_hdr));
	error |= sglist_append(&sg, hwaddr, ETHER_ADDR_LEN);
	error |= sglist_append(&sg, &ack, sizeof(uint8_t));
	KASSERT(error == 0 && sg.sg_nseg == 3,
	    ("%s: error %d adding set MAC msg to sglist", __func__, error));

	vtnet_exec_ctrl_cmd(sc, &ack, &sg, sg.sg_nseg - 1, 1);

	return (ack == VIRTIO_NET_OK ? 0 : EIO);
}

static int
vtnet_ctrl_mq_cmd(struct vtnet_softc *sc, uint16_t npairs)
{
	struct sglist_seg segs[3];
	struct sglist sg;
	struct {
		struct virtio_net_ctrl_hdr hdr;
		uint8_t pad1;
		struct virtio_net_ctrl_mq mq;
		uint8_t pad2;
		uint8_t ack;
	} s __aligned(2);
	int error;

	s.hdr.class = VIRTIO_NET_CTRL_MQ;
	s.hdr.cmd = VIRTIO_NET_CTRL_MQ_VQ_PAIRS_SET;
	s.mq.virtqueue_pairs = npairs;
	s.ack = VIRTIO_NET_ERR;

	sglist_init(&sg, 3, segs);
	error = 0;
	error |= sglist_append(&sg, &s.hdr, sizeof(struct virtio_net_ctrl_hdr));
	error |= sglist_append(&sg, &s.mq, sizeof(struct virtio_net_ctrl_mq));
	error |= sglist_append(&sg, &s.ack, sizeof(uint8_t));
	KASSERT(error == 0 && sg.sg_nseg == 3,
	    ("%s: error %d adding MQ message to sglist", __func__, error));

	vtnet_exec_ctrl_cmd(sc, &s.ack, &sg, sg.sg_nseg - 1, 1);

	return (s.ack == VIRTIO_NET_OK ? 0 : EIO);
}

static int
vtnet_ctrl_rx_cmd(struct vtnet_softc *sc, int cmd, int on)
{
	struct sglist_seg segs[3];
	struct sglist sg;
	struct {
		struct virtio_net_ctrl_hdr hdr;
		uint8_t pad1;
		uint8_t onoff;
		uint8_t pad2;
		uint8_t ack;
	} s __aligned(2);
	int error;

	KASSERT(sc->vtnet_flags & VTNET_FLAG_CTRL_RX,
	    ("%s: CTRL_RX feature not negotiated", __func__));

	s.hdr.class = VIRTIO_NET_CTRL_RX;
	s.hdr.cmd = cmd;
	s.onoff = !!on;
	s.ack = VIRTIO_NET_ERR;

	sglist_init(&sg, 3, segs);
	error = 0;
	error |= sglist_append(&sg, &s.hdr, sizeof(struct virtio_net_ctrl_hdr));
	error |= sglist_append(&sg, &s.onoff, sizeof(uint8_t));
	error |= sglist_append(&sg, &s.ack, sizeof(uint8_t));
	KASSERT(error == 0 && sg.sg_nseg == 3,
	    ("%s: error %d adding Rx message to sglist", __func__, error));

	vtnet_exec_ctrl_cmd(sc, &s.ack, &sg, sg.sg_nseg - 1, 1);

	return (s.ack == VIRTIO_NET_OK ? 0 : EIO);
}

static int
vtnet_set_promisc(struct vtnet_softc *sc, int on)
{

	return (vtnet_ctrl_rx_cmd(sc, VIRTIO_NET_CTRL_RX_PROMISC, on));
}

static int
vtnet_set_allmulti(struct vtnet_softc *sc, int on)
{

	return (vtnet_ctrl_rx_cmd(sc, VIRTIO_NET_CTRL_RX_ALLMULTI, on));
}

/*
 * The device defaults to promiscuous mode for backwards compatibility.
 * Turn it off at attach time if possible.
 */
static void
vtnet_attach_disable_promisc(struct vtnet_softc *sc)
{
	struct ifnet *ifp;

	ifp = sc->vtnet_ifp;

	VTNET_CORE_LOCK(sc);
	if ((sc->vtnet_flags & VTNET_FLAG_CTRL_RX) == 0) {
		ifp->if_flags |= IFF_PROMISC;
	} else if (vtnet_set_promisc(sc, 0) != 0) {
		ifp->if_flags |= IFF_PROMISC;
		device_printf(sc->vtnet_dev,
		    "cannot disable default promiscuous mode\n");
	}
	VTNET_CORE_UNLOCK(sc);
}

static void
vtnet_rx_filter(struct vtnet_softc *sc)
{
	device_t dev;
	struct ifnet *ifp;

	dev = sc->vtnet_dev;
	ifp = sc->vtnet_ifp;

	VTNET_CORE_LOCK_ASSERT(sc);

	if (vtnet_set_promisc(sc, ifp->if_flags & IFF_PROMISC) != 0)
		device_printf(dev, "cannot %s promiscuous mode\n",
		    ifp->if_flags & IFF_PROMISC ? "enable" : "disable");

	if (vtnet_set_allmulti(sc, ifp->if_flags & IFF_ALLMULTI) != 0)
		device_printf(dev, "cannot %s all-multicast mode\n",
		    ifp->if_flags & IFF_ALLMULTI ? "enable" : "disable");
}

static u_int
vtnet_copy_ifaddr(void *arg, struct sockaddr_dl *sdl, u_int ucnt)
{
	struct vtnet_softc *sc = arg;

	if (memcmp(LLADDR(sdl), sc->vtnet_hwaddr, ETHER_ADDR_LEN) == 0)
		return (0);

	if (ucnt < VTNET_MAX_MAC_ENTRIES)
		bcopy(LLADDR(sdl),
		    &sc->vtnet_mac_filter->vmf_unicast.macs[ucnt],
		    ETHER_ADDR_LEN);

	return (1);
}

static u_int
vtnet_copy_maddr(void *arg, struct sockaddr_dl *sdl, u_int mcnt)
{
	struct vtnet_mac_filter *filter = arg;

	if (mcnt < VTNET_MAX_MAC_ENTRIES)
		bcopy(LLADDR(sdl), &filter->vmf_multicast.macs[mcnt],
		    ETHER_ADDR_LEN);

	return (1);
}

static void
vtnet_rx_filter_mac(struct vtnet_softc *sc)
{
	struct virtio_net_ctrl_hdr hdr __aligned(2);
	struct vtnet_mac_filter *filter;
	struct sglist_seg segs[4];
	struct sglist sg;
	struct ifnet *ifp;
	bool promisc, allmulti;
	u_int ucnt, mcnt;
	int error;
	uint8_t ack;

	ifp = sc->vtnet_ifp;
	filter = sc->vtnet_mac_filter;

	VTNET_CORE_LOCK_ASSERT(sc);
	KASSERT(sc->vtnet_flags & VTNET_FLAG_CTRL_RX,
	    ("%s: CTRL_RX feature not negotiated", __func__));

	/* Unicast MAC addresses: */
	if_ucastaddrs_exclude(ifp, (void *)filter->vmf_unicast.macs, &ucnt,
	    VTNET_MAX_MAC_ENTRIES, sc->vtnet_hwaddr);

	if (ucnt == VTNET_MAX_MAC_ENTRIES) {
		promisc = 1;
		filter->vmf_unicast.nentries = 0;
		if_printf(ifp, "more than %d MAC addresses assigned, "
		    "falling back to promiscuous mode\n",
		    VTNET_MAX_MAC_ENTRIES);
	} else
		filter->vmf_unicast.nentries = ucnt;

	/* Multicast MAC addresses: */
	if_multiaddr_array(ifp, (void *)filter->vmf_multicast.macs, &mcnt,
	    VTNET_MAX_MAC_ENTRIES);
	if (mcnt == VTNET_MAX_MAC_ENTRIES) {
		allmulti = 1;
		filter->vmf_multicast.nentries = 0;
		if_printf(ifp, "more than %d multicast MAC addresses "
		    "assigned, falling back to all-multicast mode\n",
		    VTNET_MAX_MAC_ENTRIES);
	} else
		filter->vmf_multicast.nentries = mcnt;

	if (promisc && allmulti)
		goto out;

	hdr.class = VIRTIO_NET_CTRL_MAC;
	hdr.cmd = VIRTIO_NET_CTRL_MAC_TABLE_SET;
	ack = VIRTIO_NET_ERR;

	sglist_init(&sg, 4, segs);
	error = 0;
	error |= sglist_append(&sg, &hdr, sizeof(struct virtio_net_ctrl_hdr));
	error |= sglist_append(&sg, &filter->vmf_unicast,
	    sizeof(uint32_t) + filter->vmf_unicast.nentries * ETHER_ADDR_LEN);
	error |= sglist_append(&sg, &filter->vmf_multicast,
	    sizeof(uint32_t) + filter->vmf_multicast.nentries * ETHER_ADDR_LEN);
	error |= sglist_append(&sg, &ack, sizeof(uint8_t));
	KASSERT(error == 0 && sg.sg_nseg == 4,
	    ("%s: error %d adding MAC filter msg to sglist", __func__, error));

	vtnet_exec_ctrl_cmd(sc, &ack, &sg, sg.sg_nseg - 1, 1);

	if (ack != VIRTIO_NET_OK)
		if_printf(ifp, "error setting host MAC filter table\n");

out:
	if (promisc != 0 && vtnet_set_promisc(sc, 1) != 0)
		if_printf(ifp, "cannot enable promiscuous mode\n");
	if (allmulti != 0 && vtnet_set_allmulti(sc, 1) != 0)
		if_printf(ifp, "cannot enable all-multicast mode\n");
}

static int
vtnet_exec_vlan_filter(struct vtnet_softc *sc, int add, uint16_t tag)
{
	struct sglist_seg segs[3];
	struct sglist sg;
	struct {
		struct virtio_net_ctrl_hdr hdr;
		uint8_t pad1;
		uint16_t tag;
		uint8_t pad2;
		uint8_t ack;
	} s __aligned(2);
	int error;

	s.hdr.class = VIRTIO_NET_CTRL_VLAN;
	s.hdr.cmd = add ? VIRTIO_NET_CTRL_VLAN_ADD : VIRTIO_NET_CTRL_VLAN_DEL;
	s.tag = tag;
	s.ack = VIRTIO_NET_ERR;

	sglist_init(&sg, 3, segs);
	error = 0;
	error |= sglist_append(&sg, &s.hdr, sizeof(struct virtio_net_ctrl_hdr));
	error |= sglist_append(&sg, &s.tag, sizeof(uint16_t));
	error |= sglist_append(&sg, &s.ack, sizeof(uint8_t));
	KASSERT(error == 0 && sg.sg_nseg == 3,
	    ("%s: error %d adding VLAN message to sglist", __func__, error));

	vtnet_exec_ctrl_cmd(sc, &s.ack, &sg, sg.sg_nseg - 1, 1);

	return (s.ack == VIRTIO_NET_OK ? 0 : EIO);
}

static void
vtnet_rx_filter_vlan(struct vtnet_softc *sc)
{
	uint32_t w;
	uint16_t tag;
	int i, bit;

	VTNET_CORE_LOCK_ASSERT(sc);
	KASSERT(sc->vtnet_flags & VTNET_FLAG_VLAN_FILTER,
	    ("%s: VLAN_FILTER feature not negotiated", __func__));

	/* Enable the filter for each configured VLAN. */
	for (i = 0; i < VTNET_VLAN_FILTER_NWORDS; i++) {
		w = sc->vtnet_vlan_filter[i];

		while ((bit = ffs(w) - 1) != -1) {
			w &= ~(1 << bit);
			tag = sizeof(w) * CHAR_BIT * i + bit;

			if (vtnet_exec_vlan_filter(sc, 1, tag) != 0) {
				device_printf(sc->vtnet_dev,
				    "cannot enable VLAN %d filter\n", tag);
			}
		}
	}
}

static void
vtnet_update_vlan_filter(struct vtnet_softc *sc, int add, uint16_t tag)
{
	struct ifnet *ifp;
	int idx, bit;

	ifp = sc->vtnet_ifp;
	idx = (tag >> 5) & 0x7F;
	bit = tag & 0x1F;

	if (tag == 0 || tag > 4095)
		return;

	VTNET_CORE_LOCK(sc);

	if (add)
		sc->vtnet_vlan_filter[idx] |= (1 << bit);
	else
		sc->vtnet_vlan_filter[idx] &= ~(1 << bit);

	if (ifp->if_capenable & IFCAP_VLAN_HWFILTER &&
	    ifp->if_drv_flags & IFF_DRV_RUNNING &&
	    vtnet_exec_vlan_filter(sc, add, tag) != 0) {
		device_printf(sc->vtnet_dev,
		    "cannot %s VLAN %d %s the host filter table\n",
		    add ? "add" : "remove", tag, add ? "to" : "from");
	}

	VTNET_CORE_UNLOCK(sc);
}

static void
vtnet_register_vlan(void *arg, struct ifnet *ifp, uint16_t tag)
{

	if (ifp->if_softc != arg)
		return;

	vtnet_update_vlan_filter(arg, 1, tag);
}

static void
vtnet_unregister_vlan(void *arg, struct ifnet *ifp, uint16_t tag)
{

	if (ifp->if_softc != arg)
		return;

	vtnet_update_vlan_filter(arg, 0, tag);
}

static int
vtnet_is_link_up(struct vtnet_softc *sc)
{
	device_t dev;
	struct ifnet *ifp;
	uint16_t status;

	dev = sc->vtnet_dev;
	ifp = sc->vtnet_ifp;

	if ((ifp->if_capabilities & IFCAP_LINKSTATE) == 0)
		status = VIRTIO_NET_S_LINK_UP;
	else
		status = virtio_read_dev_config_2(dev,
		    offsetof(struct virtio_net_config, status));

	return ((status & VIRTIO_NET_S_LINK_UP) != 0);
}

static void
vtnet_update_link_status(struct vtnet_softc *sc)
{
	struct ifnet *ifp;
	int link;

	ifp = sc->vtnet_ifp;

	VTNET_CORE_LOCK_ASSERT(sc);
	link = vtnet_is_link_up(sc);

	/* Notify if the link status has changed. */
	if (link != 0 && sc->vtnet_link_active == 0) {
		sc->vtnet_link_active = 1;
		if_link_state_change(ifp, LINK_STATE_UP);
	} else if (link == 0 && sc->vtnet_link_active != 0) {
		sc->vtnet_link_active = 0;
		if_link_state_change(ifp, LINK_STATE_DOWN);
	}
}

static int
vtnet_ifmedia_upd(struct ifnet *ifp)
{
	struct vtnet_softc *sc;
	struct ifmedia *ifm;

	sc = ifp->if_softc;
	ifm = &sc->vtnet_media;

	if (IFM_TYPE(ifm->ifm_media) != IFM_ETHER)
		return (EINVAL);

	return (0);
}

static void
vtnet_ifmedia_sts(struct ifnet *ifp, struct ifmediareq *ifmr)
{
	struct vtnet_softc *sc;

	sc = ifp->if_softc;

	ifmr->ifm_status = IFM_AVALID;
	ifmr->ifm_active = IFM_ETHER;

	VTNET_CORE_LOCK(sc);
	if (vtnet_is_link_up(sc) != 0) {
		ifmr->ifm_status |= IFM_ACTIVE;
		ifmr->ifm_active |= VTNET_MEDIATYPE;
	} else
		ifmr->ifm_active |= IFM_NONE;
	VTNET_CORE_UNLOCK(sc);
}

static void
vtnet_set_hwaddr(struct vtnet_softc *sc)
{
	device_t dev;
	int i;

	dev = sc->vtnet_dev;

	if (sc->vtnet_flags & VTNET_FLAG_CTRL_MAC) {
		if (vtnet_ctrl_mac_cmd(sc, sc->vtnet_hwaddr) != 0)
			device_printf(dev, "unable to set MAC address\n");
	} else if (sc->vtnet_flags & VTNET_FLAG_MAC) {
		for (i = 0; i < ETHER_ADDR_LEN; i++) {
			virtio_write_dev_config_1(dev,
			    offsetof(struct virtio_net_config, mac) + i,
			    sc->vtnet_hwaddr[i]);
		}
	}
}

static void
vtnet_get_hwaddr(struct vtnet_softc *sc)
{
	device_t dev;
	int i;

	dev = sc->vtnet_dev;

	if ((sc->vtnet_flags & VTNET_FLAG_MAC) == 0) {
		/*
		 * Generate a random locally administered unicast address.
		 *
		 * It would be nice to generate the same MAC address across
		 * reboots, but it seems all the hosts currently available
		 * support the MAC feature, so this isn't too important.
		 */
		sc->vtnet_hwaddr[0] = 0xB2;
		arc4rand(&sc->vtnet_hwaddr[1], ETHER_ADDR_LEN - 1, 0);
		vtnet_set_hwaddr(sc);
		return;
	}

	for (i = 0; i < ETHER_ADDR_LEN; i++) {
		sc->vtnet_hwaddr[i] = virtio_read_dev_config_1(dev,
		    offsetof(struct virtio_net_config, mac) + i);
	}
}

static void
vtnet_vlan_tag_remove(struct mbuf *m)
{
	struct ether_vlan_header *evh;

	evh = mtod(m, struct ether_vlan_header *);
	m->m_pkthdr.ether_vtag = ntohs(evh->evl_tag);
	m->m_flags |= M_VLANTAG;

	/* Strip the 802.1Q header. */
	bcopy((char *) evh, (char *) evh + ETHER_VLAN_ENCAP_LEN,
	    ETHER_HDR_LEN - ETHER_TYPE_LEN);
	m_adj(m, ETHER_VLAN_ENCAP_LEN);
}

static void
vtnet_set_rx_process_limit(struct vtnet_softc *sc)
{
	int limit;

	limit = vtnet_tunable_int(sc, "rx_process_limit",
	    vtnet_rx_process_limit);
	if (limit < 0)
		limit = INT_MAX;
	sc->vtnet_rx_process_limit = limit;
}

static void
vtnet_set_tx_intr_threshold(struct vtnet_softc *sc)
{
	int size, thresh;

	size = virtqueue_size(sc->vtnet_txqs[0].vtntx_vq);

	/*
	 * The Tx interrupt is disabled until the queue free count falls
	 * below our threshold. Completed frames are drained from the Tx
	 * virtqueue before transmitting new frames and in the watchdog
	 * callout, so the frequency of Tx interrupts is greatly reduced,
	 * at the cost of not freeing mbufs as quickly as they otherwise
	 * would be.
	 *
	 * N.B. We assume all the Tx queues are the same size.
	 */
	thresh = size / 4;

	/*
	 * Without indirect descriptors, leave enough room for the most
	 * segments we handle.
	 */
	if ((sc->vtnet_flags & VTNET_FLAG_INDIRECT) == 0 &&
	    thresh < sc->vtnet_tx_nsegs)
		thresh = sc->vtnet_tx_nsegs;

	sc->vtnet_tx_intr_thresh = thresh;
}

static void
vtnet_setup_rxq_sysctl(struct sysctl_ctx_list *ctx,
    struct sysctl_oid_list *child, struct vtnet_rxq *rxq)
{
	struct sysctl_oid *node;
	struct sysctl_oid_list *list;
	struct vtnet_rxq_stats *stats;
	char namebuf[16];

	snprintf(namebuf, sizeof(namebuf), "rxq%d", rxq->vtnrx_id);
	node = SYSCTL_ADD_NODE(ctx, child, OID_AUTO, namebuf,
	    CTLFLAG_RD | CTLFLAG_MPSAFE, NULL, "Receive Queue");
	list = SYSCTL_CHILDREN(node);

	stats = &rxq->vtnrx_stats;

	SYSCTL_ADD_UQUAD(ctx, list, OID_AUTO, "ipackets", CTLFLAG_RD,
	    &stats->vrxs_ipackets, "Receive packets");
	SYSCTL_ADD_UQUAD(ctx, list, OID_AUTO, "ibytes", CTLFLAG_RD,
	    &stats->vrxs_ibytes, "Receive bytes");
	SYSCTL_ADD_UQUAD(ctx, list, OID_AUTO, "iqdrops", CTLFLAG_RD,
	    &stats->vrxs_iqdrops, "Receive drops");
	SYSCTL_ADD_UQUAD(ctx, list, OID_AUTO, "ierrors", CTLFLAG_RD,
	    &stats->vrxs_ierrors, "Receive errors");
	SYSCTL_ADD_UQUAD(ctx, list, OID_AUTO, "csum", CTLFLAG_RD,
	    &stats->vrxs_csum, "Receive checksum offloaded");
	SYSCTL_ADD_UQUAD(ctx, list, OID_AUTO, "csum_failed", CTLFLAG_RD,
	    &stats->vrxs_csum_failed, "Receive checksum offload failed");
	SYSCTL_ADD_UQUAD(ctx, list, OID_AUTO, "rescheduled", CTLFLAG_RD,
	    &stats->vrxs_rescheduled,
	    "Receive interrupt handler rescheduled");
}

static void
vtnet_setup_txq_sysctl(struct sysctl_ctx_list *ctx,
    struct sysctl_oid_list *child, struct vtnet_txq *txq)
{
	struct sysctl_oid *node;
	struct sysctl_oid_list *list;
	struct vtnet_txq_stats *stats;
	char namebuf[16];

	snprintf(namebuf, sizeof(namebuf), "txq%d", txq->vtntx_id);
	node = SYSCTL_ADD_NODE(ctx, child, OID_AUTO, namebuf,
	    CTLFLAG_RD | CTLFLAG_MPSAFE, NULL, "Transmit Queue");
	list = SYSCTL_CHILDREN(node);

	stats = &txq->vtntx_stats;

	SYSCTL_ADD_UQUAD(ctx, list, OID_AUTO, "opackets", CTLFLAG_RD,
	    &stats->vtxs_opackets, "Transmit packets");
	SYSCTL_ADD_UQUAD(ctx, list, OID_AUTO, "obytes", CTLFLAG_RD,
	    &stats->vtxs_obytes, "Transmit bytes");
	SYSCTL_ADD_UQUAD(ctx, list, OID_AUTO, "omcasts", CTLFLAG_RD,
	    &stats->vtxs_omcasts, "Transmit multicasts");
	SYSCTL_ADD_UQUAD(ctx, list, OID_AUTO, "csum", CTLFLAG_RD,
	    &stats->vtxs_csum, "Transmit checksum offloaded");
	SYSCTL_ADD_UQUAD(ctx, list, OID_AUTO, "tso", CTLFLAG_RD,
	    &stats->vtxs_tso, "Transmit segmentation offloaded");
	SYSCTL_ADD_UQUAD(ctx, list, OID_AUTO, "rescheduled", CTLFLAG_RD,
	    &stats->vtxs_rescheduled,
	    "Transmit interrupt handler rescheduled");
}

static void
vtnet_setup_queue_sysctl(struct vtnet_softc *sc)
{
	device_t dev;
	struct sysctl_ctx_list *ctx;
	struct sysctl_oid *tree;
	struct sysctl_oid_list *child;
	int i;

	dev = sc->vtnet_dev;
	ctx = device_get_sysctl_ctx(dev);
	tree = device_get_sysctl_tree(dev);
	child = SYSCTL_CHILDREN(tree);

	for (i = 0; i < sc->vtnet_max_vq_pairs; i++) {
		vtnet_setup_rxq_sysctl(ctx, child, &sc->vtnet_rxqs[i]);
		vtnet_setup_txq_sysctl(ctx, child, &sc->vtnet_txqs[i]);
	}
}

static void
vtnet_setup_stat_sysctl(struct sysctl_ctx_list *ctx,
    struct sysctl_oid_list *child, struct vtnet_softc *sc)
{
	struct vtnet_statistics *stats;
	struct vtnet_rxq_stats rxaccum;
	struct vtnet_txq_stats txaccum;

	vtnet_accum_stats(sc, &rxaccum, &txaccum);

	stats = &sc->vtnet_stats;
	stats->rx_csum_offloaded = rxaccum.vrxs_csum;
	stats->rx_csum_failed = rxaccum.vrxs_csum_failed;
	stats->rx_task_rescheduled = rxaccum.vrxs_rescheduled;
	stats->tx_csum_offloaded = txaccum.vtxs_csum;
	stats->tx_tso_offloaded = txaccum.vtxs_tso;
	stats->tx_task_rescheduled = txaccum.vtxs_rescheduled;

	SYSCTL_ADD_UQUAD(ctx, child, OID_AUTO, "mbuf_alloc_failed",
	    CTLFLAG_RD, &stats->mbuf_alloc_failed,
	    "Mbuf cluster allocation failures");

	SYSCTL_ADD_UQUAD(ctx, child, OID_AUTO, "rx_frame_too_large",
	    CTLFLAG_RD, &stats->rx_frame_too_large,
	    "Received frame larger than the mbuf chain");
	SYSCTL_ADD_UQUAD(ctx, child, OID_AUTO, "rx_enq_replacement_failed",
	    CTLFLAG_RD, &stats->rx_enq_replacement_failed,
	    "Enqueuing the replacement receive mbuf failed");
	SYSCTL_ADD_UQUAD(ctx, child, OID_AUTO, "rx_mergeable_failed",
	    CTLFLAG_RD, &stats->rx_mergeable_failed,
	    "Mergeable buffers receive failures");
	SYSCTL_ADD_UQUAD(ctx, child, OID_AUTO, "rx_csum_bad_ethtype",
	    CTLFLAG_RD, &stats->rx_csum_bad_ethtype,
	    "Received checksum offloaded buffer with unsupported "
	    "Ethernet type");
	SYSCTL_ADD_UQUAD(ctx, child, OID_AUTO, "rx_csum_bad_ipproto",
	    CTLFLAG_RD, &stats->rx_csum_bad_ipproto,
	    "Received checksum offloaded buffer with incorrect IP protocol");
	SYSCTL_ADD_UQUAD(ctx, child, OID_AUTO, "rx_csum_bad_offset",
	    CTLFLAG_RD, &stats->rx_csum_bad_offset,
	    "Received checksum offloaded buffer with incorrect offset");
	SYSCTL_ADD_UQUAD(ctx, child, OID_AUTO, "rx_csum_bad_proto",
	    CTLFLAG_RD, &stats->rx_csum_bad_proto,
	    "Received checksum offloaded buffer with incorrect protocol");
	SYSCTL_ADD_UQUAD(ctx, child, OID_AUTO, "rx_csum_failed",
	    CTLFLAG_RD, &stats->rx_csum_failed,
	    "Received buffer checksum offload failed");
	SYSCTL_ADD_UQUAD(ctx, child, OID_AUTO, "rx_csum_offloaded",
	    CTLFLAG_RD, &stats->rx_csum_offloaded,
	    "Received buffer checksum offload succeeded");
	SYSCTL_ADD_UQUAD(ctx, child, OID_AUTO, "rx_task_rescheduled",
	    CTLFLAG_RD, &stats->rx_task_rescheduled,
	    "Times the receive interrupt task rescheduled itself");

	SYSCTL_ADD_UQUAD(ctx, child, OID_AUTO, "tx_csum_bad_ethtype",
	    CTLFLAG_RD, &stats->tx_csum_bad_ethtype,
	    "Aborted transmit of checksum offloaded buffer with unknown "
	    "Ethernet type");
	SYSCTL_ADD_UQUAD(ctx, child, OID_AUTO, "tx_tso_bad_ethtype",
	    CTLFLAG_RD, &stats->tx_tso_bad_ethtype,
	    "Aborted transmit of TSO buffer with unknown Ethernet type");
	SYSCTL_ADD_UQUAD(ctx, child, OID_AUTO, "tx_tso_not_tcp",
	    CTLFLAG_RD, &stats->tx_tso_not_tcp,
	    "Aborted transmit of TSO buffer with non TCP protocol");
	SYSCTL_ADD_UQUAD(ctx, child, OID_AUTO, "tx_defragged",
	    CTLFLAG_RD, &stats->tx_defragged,
	    "Transmit mbufs defragged");
	SYSCTL_ADD_UQUAD(ctx, child, OID_AUTO, "tx_defrag_failed",
	    CTLFLAG_RD, &stats->tx_defrag_failed,
	    "Aborted transmit of buffer because defrag failed");
	SYSCTL_ADD_UQUAD(ctx, child, OID_AUTO, "tx_csum_offloaded",
	    CTLFLAG_RD, &stats->tx_csum_offloaded,
	    "Offloaded checksum of transmitted buffer");
	SYSCTL_ADD_UQUAD(ctx, child, OID_AUTO, "tx_tso_offloaded",
	    CTLFLAG_RD, &stats->tx_tso_offloaded,
	    "Segmentation offload of transmitted buffer");
	SYSCTL_ADD_UQUAD(ctx, child, OID_AUTO, "tx_task_rescheduled",
	    CTLFLAG_RD, &stats->tx_task_rescheduled,
	    "Times the transmit interrupt task rescheduled itself");
}

static void
vtnet_setup_sysctl(struct vtnet_softc *sc)
{
	device_t dev;
	struct sysctl_ctx_list *ctx;
	struct sysctl_oid *tree;
	struct sysctl_oid_list *child;

	dev = sc->vtnet_dev;
	ctx = device_get_sysctl_ctx(dev);
	tree = device_get_sysctl_tree(dev);
	child = SYSCTL_CHILDREN(tree);

	SYSCTL_ADD_INT(ctx, child, OID_AUTO, "max_vq_pairs",
	    CTLFLAG_RD, &sc->vtnet_max_vq_pairs, 0,
	    "Maximum number of supported virtqueue pairs");
	SYSCTL_ADD_INT(ctx, child, OID_AUTO, "requested_vq_pairs",
	    CTLFLAG_RD, &sc->vtnet_requested_vq_pairs, 0,
	    "Requested number of virtqueue pairs");
	SYSCTL_ADD_INT(ctx, child, OID_AUTO, "act_vq_pairs",
	    CTLFLAG_RD, &sc->vtnet_act_vq_pairs, 0,
	    "Number of active virtqueue pairs");

	vtnet_setup_stat_sysctl(ctx, child, sc);
}

static int
vtnet_rxq_enable_intr(struct vtnet_rxq *rxq)
{

	return (virtqueue_enable_intr(rxq->vtnrx_vq));
}

static void
vtnet_rxq_disable_intr(struct vtnet_rxq *rxq)
{

	virtqueue_disable_intr(rxq->vtnrx_vq);
}

static int
vtnet_txq_enable_intr(struct vtnet_txq *txq)
{
	struct virtqueue *vq;

	vq = txq->vtntx_vq;

	if (vtnet_txq_below_threshold(txq) != 0)
		return (virtqueue_postpone_intr(vq, VQ_POSTPONE_LONG));

	/*
	 * The free count is above our threshold. Keep the Tx interrupt
	 * disabled until the queue is fuller.
	 */
	return (0);
}

static void
vtnet_txq_disable_intr(struct vtnet_txq *txq)
{

	virtqueue_disable_intr(txq->vtntx_vq);
}

static void
vtnet_enable_rx_interrupts(struct vtnet_softc *sc)
{
	int i;

	for (i = 0; i < sc->vtnet_act_vq_pairs; i++)
		vtnet_rxq_enable_intr(&sc->vtnet_rxqs[i]);
}

static void
vtnet_enable_tx_interrupts(struct vtnet_softc *sc)
{
	int i;

	for (i = 0; i < sc->vtnet_act_vq_pairs; i++)
		vtnet_txq_enable_intr(&sc->vtnet_txqs[i]);
}

static void
vtnet_enable_interrupts(struct vtnet_softc *sc)
{

	vtnet_enable_rx_interrupts(sc);
	vtnet_enable_tx_interrupts(sc);
}

static void
vtnet_disable_rx_interrupts(struct vtnet_softc *sc)
{
	int i;

	for (i = 0; i < sc->vtnet_act_vq_pairs; i++)
		vtnet_rxq_disable_intr(&sc->vtnet_rxqs[i]);
}

static void
vtnet_disable_tx_interrupts(struct vtnet_softc *sc)
{
	int i;

	for (i = 0; i < sc->vtnet_act_vq_pairs; i++)
		vtnet_txq_disable_intr(&sc->vtnet_txqs[i]);
}

static void
vtnet_disable_interrupts(struct vtnet_softc *sc)
{

	vtnet_disable_rx_interrupts(sc);
	vtnet_disable_tx_interrupts(sc);
}

static int
vtnet_tunable_int(struct vtnet_softc *sc, const char *knob, int def)
{
	char path[64];

	snprintf(path, sizeof(path),
	    "hw.vtnet.%d.%s", device_get_unit(sc->vtnet_dev), knob);
	TUNABLE_INT_FETCH(path, &def);

	return (def);
}

#ifdef DEBUGNET
static void
vtnet_debugnet_init(struct ifnet *ifp, int *nrxr, int *ncl, int *clsize)
{
	struct vtnet_softc *sc;

	sc = if_getsoftc(ifp);

	VTNET_CORE_LOCK(sc);
	*nrxr = sc->vtnet_max_vq_pairs;
	*ncl = DEBUGNET_MAX_IN_FLIGHT;
	*clsize = sc->vtnet_rx_clsize;
	VTNET_CORE_UNLOCK(sc);
}

static void
vtnet_debugnet_event(struct ifnet *ifp __unused, enum debugnet_ev event __unused)
{
}

static int
vtnet_debugnet_transmit(struct ifnet *ifp, struct mbuf *m)
{
	struct vtnet_softc *sc;
	struct vtnet_txq *txq;
	int error;

	sc = if_getsoftc(ifp);
	if ((if_getdrvflags(ifp) & (IFF_DRV_RUNNING | IFF_DRV_OACTIVE)) !=
	    IFF_DRV_RUNNING)
		return (EBUSY);

	txq = &sc->vtnet_txqs[0];
	error = vtnet_txq_encap(txq, &m, M_NOWAIT | M_USE_RESERVE);
	if (error == 0)
		(void)vtnet_txq_notify(txq);
	return (error);
}

static int
vtnet_debugnet_poll(struct ifnet *ifp, int count)
{
	struct vtnet_softc *sc;
	int i;

	sc = if_getsoftc(ifp);
	if ((if_getdrvflags(ifp) & (IFF_DRV_RUNNING | IFF_DRV_OACTIVE)) !=
	    IFF_DRV_RUNNING)
		return (EBUSY);

	(void)vtnet_txq_eof(&sc->vtnet_txqs[0]);
	for (i = 0; i < sc->vtnet_max_vq_pairs; i++)
		(void)vtnet_rxq_eof(&sc->vtnet_rxqs[i]);
	return (0);
}
#endif /* DEBUGNET */<|MERGE_RESOLUTION|>--- conflicted
+++ resolved
@@ -955,18 +955,6 @@
 		return (ENOSPC);
 	}
 
-<<<<<<< HEAD
-	if_initname_drv(ifp, device_get_name(dev), device_get_unit(dev));
-#if 0 /* FIXME */
-	if_initbaudrate(ifp, IF_Gbps(10));	/* Approx. */
-#endif
-	if_setsoftc(ifp, sc);
-	if_setflags(ifp, IFF_BROADCAST | IFF_SIMPLEX | IFF_MULTICAST);
-	if_setinitfn(ifp, vtnet_init);
-	if_setioctlfn(ifp, vtnet_ioctl);
-	if_setgetcounterfn(ifp, vtnet_get_counter);
-
-=======
 	if_initname(ifp, device_get_name(dev), device_get_unit(dev));
 	ifp->if_baudrate = IF_Gbps(10);	/* Approx. */
 	ifp->if_softc = sc;
@@ -975,7 +963,6 @@
 	ifp->if_init = vtnet_init;
 	ifp->if_ioctl = vtnet_ioctl;
 	ifp->if_get_counter = vtnet_get_counter;
->>>>>>> ef6a458f
 #ifndef VTNET_LEGACY_TX
 	ifp->if_transmit = vtnet_txq_mq_start;
 	ifp->if_qflush = vtnet_qflush;
