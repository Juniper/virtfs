--- conflicted
+++ resolved
@@ -39,6 +39,7 @@
 #include <sys/stat.h>
 
 #include <errno.h>
+#include <fcntl.h>
 #include <fstab.h>
 #include <paths.h>
 #include <stdio.h>
@@ -254,6 +255,8 @@
 int
 setfsent(void)
 {
+	int fd;
+
 	if (_fs_fp) {
 		rewind(_fs_fp);
 		LineNo = 0;
@@ -265,17 +268,19 @@
 		else
 			setfstab(getenv("PATH_FSTAB"));
 	}
-	if ((_fs_fp = fopen(path_fstab, "r")) != NULL) {
+	fd = _open(path_fstab, O_RDONLY | O_CLOEXEC);
+	if (fd == -1) {
+		error(errno);
+		return (0);
+	}
+	_fs_fp = fdopen(fd, "r");
+	if (_fs_fp  != NULL) {
 		LineNo = 0;
 		return (1);
 	}
 	error(errno);
-<<<<<<< HEAD
-	return(0);
-=======
 	_close(fd);
 	return (0);
->>>>>>> 85823a3b
 }
 
 void
